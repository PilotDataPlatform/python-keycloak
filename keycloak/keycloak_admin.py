--- conflicted
+++ resolved
@@ -31,13 +31,10 @@
 from .connection import ConnectionManager
 from .exceptions import raise_error_from_response, KeycloakGetError
 from .keycloak_openid import KeycloakOpenID
-<<<<<<< HEAD
-from .urls_patterns import URL_ADMIN_SERVER_INFO, URL_ADMIN_CLIENT_AUTHZ_RESOURCES, URL_ADMIN_CLIENT_ROLES, \
-    URL_ADMIN_CLIENT_AUTHZ_POLICIES, URL_ADMIN_CLIENT_AUTHZ_ROLE_BASED_POLICY, URL_ADMIN_CLIENT_AUTHZ_RESOURCE_BASED_PERMISSION, \
-=======
+
 from .urls_patterns import URL_ADMIN_CLIENT_AUTHZ_PERMISSIONS, URL_ADMIN_CLIENT_AUTHZ_POLICIES, \
     URL_ADMIN_CLIENT_AUTHZ_SCOPES, URL_ADMIN_SERVER_INFO, URL_ADMIN_CLIENT_AUTHZ_RESOURCES, URL_ADMIN_CLIENT_ROLES, \
->>>>>>> 6e8af8ff
+    URL_ADMIN_CLIENT_AUTHZ_ROLE_BASED_POLICY, URL_ADMIN_CLIENT_AUTHZ_RESOURCE_BASED_PERMISSION, \
     URL_ADMIN_GET_SESSIONS, URL_ADMIN_RESET_PASSWORD, URL_ADMIN_SEND_UPDATE_ACCOUNT, URL_ADMIN_GROUPS_REALM_ROLES, \
     URL_ADMIN_REALM_ROLES_COMPOSITE_REALM_ROLE, URL_ADMIN_CLIENT_INSTALLATION_PROVIDER, \
     URL_ADMIN_REALM_ROLES_ROLE_BY_NAME, URL_ADMIN_GROUPS_CLIENT_ROLES, \
@@ -57,7 +54,7 @@
     URL_ADMIN_REALM_EXPORT, URL_ADMIN_DELETE_USER_ROLE, URL_ADMIN_USER_LOGOUT, URL_ADMIN_FLOWS_EXECUTION, \
     URL_ADMIN_FLOW, URL_ADMIN_DEFAULT_DEFAULT_CLIENT_SCOPES, URL_ADMIN_DEFAULT_DEFAULT_CLIENT_SCOPE, \
     URL_ADMIN_DEFAULT_OPTIONAL_CLIENT_SCOPES, URL_ADMIN_DEFAULT_OPTIONAL_CLIENT_SCOPE, \
-    URL_ADMIN_USER_CREDENTIALS, URL_ADMIN_USER_CREDENTIAL
+    URL_ADMIN_USER_CREDENTIALS, URL_ADMIN_USER_CREDENTIAL, URL_ADMIN_CLIENT_PROTOCOL_MAPPERS
 
 
 class KeycloakAdmin:
@@ -1048,23 +1045,6 @@
                                         data=json.dumps(payload))
         return raise_error_from_response(data_raw, KeycloakGetError, expected_codes=[201], skip_exists=skip_exists)
 
-    def get_client_authz_policies(self, client_id):
-        """
-        Get policies from client.
-
-        :param client_id: id in ClientRepresentation
-        https://www.keycloak.org/docs-api/8.0/rest-api/index.html#_clientrepresentation
-        :param payload: PolicyRepresentation
-        https://www.keycloak.org/docs-api/12.0/rest-api/index.html#_policyrepresentation
-
-        :return: Keycloak server response
-        """
-        
-        params_path = {"realm-name": self.realm_name, "id": client_id}
-        params_query = {"first": 0, "max": 20, "permission": False}
-        data_raw = self.raw_get(URL_ADMIN_CLIENT_AUTHZ_POLICIES.format(**params_path), **params_query)
-        return raise_error_from_response(data_raw, KeycloakGetError)
-
     def get_client_authz_scopes(self, client_id):
         """
         Get scopes from client.
@@ -2061,7 +2041,7 @@
         params_path = {
             "realm-name": self.realm_name,
             "id": client_id,
-            "protocol-mapper-id": mapper_id
+            "protocol-mapper-id": client_mapper_id
         }
 
         data_raw = self.raw_delete(
