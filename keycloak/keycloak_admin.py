# -*- coding: utf-8 -*-
#
# The MIT License (MIT)
#
# Copyright (C) 2017 Marcos Pereira <marcospereira.mpj@gmail.com>
#
# Permission is hereby granted, free of charge, to any person obtaining a copy of
# this software and associated documentation files (the "Software"), to deal in
# the Software without restriction, including without limitation the rights to
# use, copy, modify, merge, publish, distribute, sublicense, and/or sell copies of
# the Software, and to permit persons to whom the Software is furnished to do so,
# subject to the following conditions:
#
# The above copyright notice and this permission notice shall be included in all
# copies or substantial portions of the Software.
#
# THE SOFTWARE IS PROVIDED "AS IS", WITHOUT WARRANTY OF ANY KIND, EXPRESS OR
# IMPLIED, INCLUDING BUT NOT LIMITED TO THE WARRANTIES OF MERCHANTABILITY, FITNESS
# FOR A PARTICULAR PURPOSE AND NONINFRINGEMENT. IN NO EVENT SHALL THE AUTHORS OR
# COPYRIGHT HOLDERS BE LIABLE FOR ANY CLAIM, DAMAGES OR OTHER LIABILITY, WHETHER
# IN AN ACTION OF CONTRACT, TORT OR OTHERWISE, ARISING FROM, OUT OF OR IN
# CONNECTION WITH THE SOFTWARE OR THE USE OR OTHER DEALINGS IN THE SOFTWARE.

# Unless otherwise stated in the comments, "id", in e.g. user_id, refers to the
# internal Keycloak server ID, usually a uuid string

import json
from builtins import isinstance
from typing import Iterable

from .connection import ConnectionManager
from .exceptions import KeycloakGetError, raise_error_from_response
from .keycloak_openid import KeycloakOpenID
from .urls_patterns import (
    URL_ADMIN_AUTHENTICATOR_CONFIG,
    URL_ADMIN_CLIENT,
    URL_ADMIN_CLIENT_ALL_SESSIONS,
    URL_ADMIN_CLIENT_AUTHZ_PERMISSIONS,
    URL_ADMIN_CLIENT_AUTHZ_POLICIES,
    URL_ADMIN_CLIENT_AUTHZ_RESOURCE_BASED_PERMISSION,
    URL_ADMIN_CLIENT_AUTHZ_RESOURCES,
    URL_ADMIN_CLIENT_AUTHZ_ROLE_BASED_POLICY,
    URL_ADMIN_CLIENT_AUTHZ_SCOPES,
    URL_ADMIN_CLIENT_AUTHZ_SETTINGS,
    URL_ADMIN_CLIENT_INSTALLATION_PROVIDER,
    URL_ADMIN_CLIENT_PROTOCOL_MAPPER,
    URL_ADMIN_CLIENT_PROTOCOL_MAPPERS,
    URL_ADMIN_CLIENT_ROLE,
    URL_ADMIN_CLIENT_ROLE_MEMBERS,
    URL_ADMIN_CLIENT_ROLES,
    URL_ADMIN_CLIENT_ROLES_COMPOSITE_CLIENT_ROLE,
    URL_ADMIN_CLIENT_SCOPE,
    URL_ADMIN_CLIENT_SCOPES,
    URL_ADMIN_CLIENT_SCOPES_ADD_MAPPER,
    URL_ADMIN_CLIENT_SCOPES_MAPPERS,
    URL_ADMIN_CLIENT_SECRETS,
    URL_ADMIN_CLIENT_SERVICE_ACCOUNT_USER,
    URL_ADMIN_CLIENTS,
    URL_ADMIN_COMPONENT,
    URL_ADMIN_COMPONENTS,
    URL_ADMIN_DEFAULT_DEFAULT_CLIENT_SCOPE,
    URL_ADMIN_DEFAULT_DEFAULT_CLIENT_SCOPES,
    URL_ADMIN_DEFAULT_OPTIONAL_CLIENT_SCOPE,
    URL_ADMIN_DEFAULT_OPTIONAL_CLIENT_SCOPES,
    URL_ADMIN_DELETE_USER_ROLE,
    URL_ADMIN_EVENTS,
    URL_ADMIN_FLOW,
    URL_ADMIN_FLOWS,
    URL_ADMIN_FLOWS_ALIAS,
    URL_ADMIN_FLOWS_COPY,
    URL_ADMIN_FLOWS_EXECUTION,
    URL_ADMIN_FLOWS_EXECUTIONS,
    URL_ADMIN_FLOWS_EXECUTIONS_EXECUTION,
    URL_ADMIN_FLOWS_EXECUTIONS_FLOW,
    URL_ADMIN_GET_SESSIONS,
    URL_ADMIN_GROUP,
    URL_ADMIN_GROUP_CHILD,
    URL_ADMIN_GROUP_MEMBERS,
    URL_ADMIN_GROUP_PERMISSIONS,
    URL_ADMIN_GROUPS,
    URL_ADMIN_GROUPS_CLIENT_ROLES,
    URL_ADMIN_GROUPS_REALM_ROLES,
    URL_ADMIN_IDP,
    URL_ADMIN_IDP_MAPPERS,
    URL_ADMIN_IDPS,
    URL_ADMIN_KEYS,
    URL_ADMIN_REALM,
    URL_ADMIN_REALM_EXPORT,
    URL_ADMIN_REALM_ROLES,
    URL_ADMIN_REALM_ROLES_COMPOSITE_REALM_ROLE,
    URL_ADMIN_REALM_ROLES_MEMBERS,
    URL_ADMIN_REALM_ROLES_ROLE_BY_NAME,
    URL_ADMIN_REALMS,
    URL_ADMIN_RESET_PASSWORD,
    URL_ADMIN_SEND_UPDATE_ACCOUNT,
    URL_ADMIN_SEND_VERIFY_EMAIL,
    URL_ADMIN_SERVER_INFO,
    URL_ADMIN_USER,
    URL_ADMIN_USER_CLIENT_ROLES,
    URL_ADMIN_USER_CLIENT_ROLES_AVAILABLE,
    URL_ADMIN_USER_CLIENT_ROLES_COMPOSITE,
    URL_ADMIN_USER_CONSENTS,
    URL_ADMIN_USER_CREDENTIAL,
    URL_ADMIN_USER_CREDENTIALS,
    URL_ADMIN_USER_FEDERATED_IDENTITIES,
    URL_ADMIN_USER_FEDERATED_IDENTITY,
    URL_ADMIN_USER_GROUP,
    URL_ADMIN_USER_GROUPS,
    URL_ADMIN_USER_LOGOUT,
    URL_ADMIN_USER_REALM_ROLES,
    URL_ADMIN_USER_REALM_ROLES_AVAILABLE,
    URL_ADMIN_USER_REALM_ROLES_COMPOSITE,
    URL_ADMIN_USER_STORAGE,
    URL_ADMIN_USERS,
    URL_ADMIN_USERS_COUNT,
)


class KeycloakAdmin:

    PAGE_SIZE = 100

    _server_url = None
    _username = None
    _password = None
    _totp = None
    _realm_name = None
    _client_id = None
    _verify = None
    _client_secret_key = None
    _auto_refresh_token = None
    _connection = None
    _token = None
    _custom_headers = None
    _user_realm_name = None

<<<<<<< HEAD
    def __init__(
        self,
        server_url,
        username=None,
        password=None,
        realm_name="master",
        client_id="admin-cli",
        verify=True,
        client_secret_key=None,
        custom_headers=None,
        user_realm_name=None,
        auto_refresh_token=None,
    ):
=======
    def __init__(self, server_url, username=None, password=None, totp=None, realm_name='master', client_id='admin-cli',
                 verify=True, client_secret_key=None, custom_headers=None, user_realm_name=None, auto_refresh_token=None):
>>>>>>> e68114ab
        """

        :param server_url: Keycloak server url
        :param username: admin username
        :param password: admin password
        :param totp: Time based OTP
        :param realm_name: realm name
        :param client_id: client id
        :param verify: True if want check connection SSL
        :param client_secret_key: client secret key (optional, required only for access type confidential)
        :param custom_headers: dict of custom header to pass to each HTML request
        :param user_realm_name: The realm name of the user, if different from realm_name
        :param auto_refresh_token: list of methods that allows automatic token refresh. ex: ['get', 'put', 'post', 'delete']
        """
        self.server_url = server_url
        self.username = username
        self.password = password
        self.totp = totp
        self.realm_name = realm_name
        self.client_id = client_id
        self.verify = verify
        self.client_secret_key = client_secret_key
        self.auto_refresh_token = auto_refresh_token or []
        self.user_realm_name = user_realm_name
        self.custom_headers = custom_headers

        # Get token Admin
        self.get_token()

    @property
    def server_url(self):
        return self._server_url

    @server_url.setter
    def server_url(self, value):
        self._server_url = value

    @property
    def realm_name(self):
        return self._realm_name

    @realm_name.setter
    def realm_name(self, value):
        self._realm_name = value

    @property
    def connection(self):
        return self._connection

    @connection.setter
    def connection(self, value):
        self._connection = value

    @property
    def client_id(self):
        return self._client_id

    @client_id.setter
    def client_id(self, value):
        self._client_id = value

    @property
    def client_secret_key(self):
        return self._client_secret_key

    @client_secret_key.setter
    def client_secret_key(self, value):
        self._client_secret_key = value

    @property
    def verify(self):
        return self._verify

    @verify.setter
    def verify(self, value):
        self._verify = value

    @property
    def username(self):
        return self._username

    @username.setter
    def username(self, value):
        self._username = value

    @property
    def password(self):
        return self._password

    @password.setter
    def password(self, value):
        self._password = value

    @property
    def totp(self):
        return self._totp

    @totp.setter
    def totp(self, value):
        self._totp = value

    @property
    def token(self):
        return self._token

    @token.setter
    def token(self, value):
        self._token = value

    @property
    def auto_refresh_token(self):
        return self._auto_refresh_token

    @property
    def user_realm_name(self):
        return self._user_realm_name

    @user_realm_name.setter
    def user_realm_name(self, value):
        self._user_realm_name = value

    @property
    def custom_headers(self):
        return self._custom_headers

    @custom_headers.setter
    def custom_headers(self, value):
        self._custom_headers = value

    @auto_refresh_token.setter
    def auto_refresh_token(self, value):
        allowed_methods = {"get", "post", "put", "delete"}
        if not isinstance(value, Iterable):
            raise TypeError(
                "Expected a list of strings among {allowed}".format(allowed=allowed_methods)
            )
        if not all(method in allowed_methods for method in value):
            raise TypeError(
                "Unexpected method in auto_refresh_token, accepted methods are {allowed}".format(
                    allowed=allowed_methods
                )
            )

        self._auto_refresh_token = value

    def __fetch_all(self, url, query=None):
        """Wrapper function to paginate GET requests

        :param url: The url on which the query is executed
        :param query: Existing query parameters (optional)

        :return: Combined results of paginated queries
        """
        results = []

        # initalize query if it was called with None
        if not query:
            query = {}
        page = 0
        query["max"] = self.PAGE_SIZE

        # fetch until we can
        while True:
            query["first"] = page * self.PAGE_SIZE
            partial_results = raise_error_from_response(
                self.raw_get(url, **query), KeycloakGetError
            )
            if not partial_results:
                break
            results.extend(partial_results)
            if len(partial_results) < query["max"]:
                break
            page += 1
        return results

    def __fetch_paginated(self, url, query=None):
        query = query or {}

        return raise_error_from_response(self.raw_get(url, **query), KeycloakGetError)

    def import_realm(self, payload):
        """
        Import a new realm from a RealmRepresentation. Realm name must be unique.

        RealmRepresentation
        https://www.keycloak.org/docs-api/8.0/rest-api/index.html#_realmrepresentation

        :param payload: RealmRepresentation

        :return: RealmRepresentation
        """

        data_raw = self.raw_post(URL_ADMIN_REALMS, data=json.dumps(payload))
        return raise_error_from_response(data_raw, KeycloakGetError, expected_codes=[201])

    def export_realm(self, export_clients=False, export_groups_and_role=False):
        """
        Export the realm configurations in the json format

        RealmRepresentation
        https://www.keycloak.org/docs-api/5.0/rest-api/index.html#_partialexport

        :param export-clients: Skip if not want to export realm clients
        :param export-groups-and-roles: Skip if not want to export realm groups and roles

        :return: realm configurations JSON
        """
        params_path = {
            "realm-name": self.realm_name,
            "export-clients": export_clients,
            "export-groups-and-roles": export_groups_and_role,
        }
        data_raw = self.raw_post(URL_ADMIN_REALM_EXPORT.format(**params_path), data="")
        return raise_error_from_response(data_raw, KeycloakGetError)

    def get_realms(self):
        """
        Lists all realms in Keycloak deployment

        :return: realms list
        """
        data_raw = self.raw_get(URL_ADMIN_REALMS)
        return raise_error_from_response(data_raw, KeycloakGetError)

    def create_realm(self, payload, skip_exists=False):
        """
        Create a realm

        RealmRepresentation:
        https://www.keycloak.org/docs-api/8.0/rest-api/index.html#_realmrepresentation

        :param payload: RealmRepresentation
        :param skip_exists: Skip if Realm already exist.
        :return:  Keycloak server response (RealmRepresentation)
        """

        data_raw = self.raw_post(URL_ADMIN_REALMS, data=json.dumps(payload))
        return raise_error_from_response(
            data_raw, KeycloakGetError, expected_codes=[201], skip_exists=skip_exists
        )

    def update_realm(self, realm_name, payload):
        """
        Update a realm. This wil only update top level attributes and will ignore any user,
        role, or client information in the payload.

        RealmRepresentation:
        https://www.keycloak.org/docs-api/8.0/rest-api/index.html#_realmrepresentation

        :param realm_name: Realm name (not the realm id)
        :param payload: RealmRepresentation
        :return: Http response
        """

        params_path = {"realm-name": realm_name}
        data_raw = self.raw_put(URL_ADMIN_REALM.format(**params_path), data=json.dumps(payload))
        return raise_error_from_response(data_raw, KeycloakGetError, expected_codes=[204])

    def delete_realm(self, realm_name):
        """
        Delete a realm

        :param realm_name: Realm name (not the realm id)
        :return: Http response
        """

        params_path = {"realm-name": realm_name}
        data_raw = self.raw_delete(URL_ADMIN_REALM.format(**params_path))
        return raise_error_from_response(data_raw, KeycloakGetError, expected_codes=[204])

    def get_users(self, query=None):
        """
        Return a list of users, filtered according to query parameters

        UserRepresentation
        https://www.keycloak.org/docs-api/8.0/rest-api/index.html#_userrepresentation

        :param query: Query parameters (optional)
        :return: users list
        """
        query = query or {}
        params_path = {"realm-name": self.realm_name}
        url = URL_ADMIN_USERS.format(**params_path)

        if "first" in query or "max" in query:
            return self.__fetch_paginated(url, query)

        return self.__fetch_all(url, query)

    def create_idp(self, payload):
        """
        Create an ID Provider,

        IdentityProviderRepresentation
        https://www.keycloak.org/docs-api/8.0/rest-api/index.html#_identityproviderrepresentation

        :param: payload: IdentityProviderRepresentation
        """
        params_path = {"realm-name": self.realm_name}
        data_raw = self.raw_post(URL_ADMIN_IDPS.format(**params_path), data=json.dumps(payload))
        return raise_error_from_response(data_raw, KeycloakGetError, expected_codes=[201])

    def add_mapper_to_idp(self, idp_alias, payload):
        """
        Create an ID Provider,

        IdentityProviderRepresentation
        https://www.keycloak.org/docs-api/8.0/rest-api/index.html#_identityprovidermapperrepresentation

        :param: idp_alias: alias for Idp to add mapper in
        :param: payload: IdentityProviderMapperRepresentation
        """
        params_path = {"realm-name": self.realm_name, "idp-alias": idp_alias}
        data_raw = self.raw_post(
            URL_ADMIN_IDP_MAPPERS.format(**params_path), data=json.dumps(payload)
        )
        return raise_error_from_response(data_raw, KeycloakGetError, expected_codes=[201])

    def get_idps(self):
        """
        Returns a list of ID Providers,

        IdentityProviderRepresentation
        https://www.keycloak.org/docs-api/8.0/rest-api/index.html#_identityproviderrepresentation

        :return: array IdentityProviderRepresentation
        """
        params_path = {"realm-name": self.realm_name}
        data_raw = self.raw_get(URL_ADMIN_IDPS.format(**params_path))
        return raise_error_from_response(data_raw, KeycloakGetError)

    def delete_idp(self, idp_alias):
        """
        Deletes ID Provider,

        :param: idp_alias: idp alias name
        """
        params_path = {"realm-name": self.realm_name, "alias": idp_alias}
        data_raw = self.raw_delete(URL_ADMIN_IDP.format(**params_path))
        return raise_error_from_response(data_raw, KeycloakGetError, expected_codes=[204])

    def create_user(self, payload, exist_ok=True):
        """
        Create a new user. Username must be unique

        UserRepresentation
        https://www.keycloak.org/docs-api/8.0/rest-api/index.html#_userrepresentation

        :param payload: UserRepresentation
        :param exist_ok: If False, raise KeycloakGetError if username already exists. Otherwise, return existing user ID.

        :return: UserRepresentation
        """
        params_path = {"realm-name": self.realm_name}

        if exist_ok:
            exists = self.get_user_id(username=payload["username"])

            if exists is not None:
                return str(exists)

        data_raw = self.raw_post(URL_ADMIN_USERS.format(**params_path), data=json.dumps(payload))
        raise_error_from_response(data_raw, KeycloakGetError, expected_codes=[201])
        _last_slash_idx = data_raw.headers["Location"].rindex("/")
        return data_raw.headers["Location"][_last_slash_idx + 1 :]

    def users_count(self):
        """
        User counter

        :return: counter
        """
        params_path = {"realm-name": self.realm_name}
        data_raw = self.raw_get(URL_ADMIN_USERS_COUNT.format(**params_path))
        return raise_error_from_response(data_raw, KeycloakGetError)

    def get_user_id(self, username):
        """
        Get internal keycloak user id from username
        This is required for further actions against this user.

        UserRepresentation
        https://www.keycloak.org/docs-api/8.0/rest-api/index.html#_userrepresentation

        :param username: id in UserRepresentation

        :return: user_id
        """
        lower_user_name = username.lower()
        users = self.get_users(query={"search": lower_user_name})
        return next((user["id"] for user in users if user["username"] == lower_user_name), None)

    def get_user(self, user_id):
        """
        Get representation of the user

        :param user_id: User id

        UserRepresentation
        https://www.keycloak.org/docs-api/8.0/rest-api/index.html#_userrepresentation

        :return: UserRepresentation
        """
        params_path = {"realm-name": self.realm_name, "id": user_id}
        data_raw = self.raw_get(URL_ADMIN_USER.format(**params_path))
        return raise_error_from_response(data_raw, KeycloakGetError)

    def get_user_groups(self, user_id):
        """
        Returns a list of groups of which the user is a member

        :param user_id: User id

        :return: user groups list
        """
        params_path = {"realm-name": self.realm_name, "id": user_id}
        data_raw = self.raw_get(URL_ADMIN_USER_GROUPS.format(**params_path))
        return raise_error_from_response(data_raw, KeycloakGetError)

    def update_user(self, user_id, payload):
        """
        Update the user

        :param user_id: User id
        :param payload: UserRepresentation

        :return: Http response
        """
        params_path = {"realm-name": self.realm_name, "id": user_id}
        data_raw = self.raw_put(URL_ADMIN_USER.format(**params_path), data=json.dumps(payload))
        return raise_error_from_response(data_raw, KeycloakGetError, expected_codes=[204])

    def delete_user(self, user_id):
        """
        Delete the user

        :param user_id: User id

        :return: Http response
        """
        params_path = {"realm-name": self.realm_name, "id": user_id}
        data_raw = self.raw_delete(URL_ADMIN_USER.format(**params_path))
        return raise_error_from_response(data_raw, KeycloakGetError, expected_codes=[204])

    def set_user_password(self, user_id, password, temporary=True):
        """
        Set up a password for the user. If temporary is True, the user will have to reset
        the temporary password next time they log in.

        https://www.keycloak.org/docs-api/8.0/rest-api/#_users_resource
        https://www.keycloak.org/docs-api/8.0/rest-api/#_credentialrepresentation

        :param user_id: User id
        :param password: New password
        :param temporary: True if password is temporary

        :return:
        """
        payload = {"type": "password", "temporary": temporary, "value": password}
        params_path = {"realm-name": self.realm_name, "id": user_id}
        data_raw = self.raw_put(
            URL_ADMIN_RESET_PASSWORD.format(**params_path), data=json.dumps(payload)
        )
        return raise_error_from_response(data_raw, KeycloakGetError, expected_codes=[204])

    def get_credentials(self, user_id):
        """
        Returns a list of credential belonging to the user.

        CredentialRepresentation
        https://www.keycloak.org/docs-api/8.0/rest-api/index.html#_credentialrepresentation

        :param: user_id: user id
        :return: Keycloak server response (CredentialRepresentation)
        """
        params_path = {"realm-name": self.realm_name, "id": user_id}
        data_raw = self.raw_get(URL_ADMIN_USER_CREDENTIALS.format(**params_path))
        return raise_error_from_response(data_raw, KeycloakGetError)

    def get_credential(self, user_id, credential_id):
        """
        Get credential of the user.

        CredentialRepresentation
        https://www.keycloak.org/docs-api/8.0/rest-api/index.html#_credentialrepresentation

        :param: user_id: user id
        :param: credential_id: credential id
        :return: Keycloak server response (ClientRepresentation)
        """
        params_path = {
            "realm-name": self.realm_name,
            "id": user_id,
            "credential_id": credential_id,
        }
        data_raw = self.raw_get(URL_ADMIN_USER_CREDENTIAL.format(**params_path))
        return raise_error_from_response(data_raw, KeycloakGetError)

    def delete_credential(self, user_id, credential_id):
        """
        Delete credential of the user.

        CredentialRepresentation
        https://www.keycloak.org/docs-api/8.0/rest-api/index.html#_credentialrepresentation

        :param: user_id: user id
        :param: credential_id: credential id
        :return: Keycloak server response (ClientRepresentation)
        """
        params_path = {
            "realm-name": self.realm_name,
            "id": user_id,
            "credential_id": credential_id,
        }
        data_raw = self.raw_delete(URL_ADMIN_USER_CREDENTIAL.format(**params_path))
        return raise_error_from_response(data_raw, KeycloakGetError)

    def logout(self, user_id):
        """
        Logs out user.

        https://www.keycloak.org/docs-api/8.0/rest-api/index.html#_logout

        :param user_id: User id
        :return:
        """
        params_path = {"realm-name": self.realm_name, "id": user_id}
        data_raw = self.raw_post(URL_ADMIN_USER_LOGOUT.format(**params_path), data="")
        return raise_error_from_response(data_raw, KeycloakGetError, expected_codes=[204])

    def consents_user(self, user_id):
        """
        Get consents granted by the user

        :param user_id: User id

        :return: consents
        """
        params_path = {"realm-name": self.realm_name, "id": user_id}
        data_raw = self.raw_get(URL_ADMIN_USER_CONSENTS.format(**params_path))
        return raise_error_from_response(data_raw, KeycloakGetError)

    def get_user_social_logins(self, user_id):
        """
        Returns a list of federated identities/social logins of which the user has been associated with
        :param user_id: User id
        :return: federated identities list
        """
        params_path = {"realm-name": self.realm_name, "id": user_id}
        data_raw = self.raw_get(URL_ADMIN_USER_FEDERATED_IDENTITIES.format(**params_path))
        return raise_error_from_response(data_raw, KeycloakGetError)

    def add_user_social_login(self, user_id, provider_id, provider_userid, provider_username):

        """
        Add a federated identity / social login provider to the user
        :param user_id: User id
        :param provider_id: Social login provider id
        :param provider_userid: userid specified by the provider
        :param provider_username: username specified by the provider
        :return:
        """
        payload = {
            "identityProvider": provider_id,
            "userId": provider_userid,
            "userName": provider_username,
        }
        params_path = {"realm-name": self.realm_name, "id": user_id, "provider": provider_id}
        data_raw = self.raw_post(
            URL_ADMIN_USER_FEDERATED_IDENTITY.format(**params_path), data=json.dumps(payload)
        )

    def delete_user_social_login(self, user_id, provider_id):

        """
        Delete a federated identity / social login provider from the user
        :param user_id: User id
        :param provider_id: Social login provider id
        :return:
        """
        params_path = {"realm-name": self.realm_name, "id": user_id, "provider": provider_id}
        data_raw = self.raw_delete(URL_ADMIN_USER_FEDERATED_IDENTITY.format(**params_path))
        return raise_error_from_response(data_raw, KeycloakGetError, expected_codes=[204])

    def send_update_account(
        self, user_id, payload, client_id=None, lifespan=None, redirect_uri=None
    ):
        """
        Send an update account email to the user. An email contains a
        link the user can click to perform a set of required actions.

        :param user_id: User id
        :param payload: A list of actions for the user to complete
        :param client_id: Client id (optional)
        :param lifespan: Number of seconds after which the generated token expires (optional)
        :param redirect_uri: The redirect uri (optional)

        :return:
        """
        params_path = {"realm-name": self.realm_name, "id": user_id}
        params_query = {"client_id": client_id, "lifespan": lifespan, "redirect_uri": redirect_uri}
        data_raw = self.raw_put(
            URL_ADMIN_SEND_UPDATE_ACCOUNT.format(**params_path),
            data=json.dumps(payload),
            **params_query
        )
        return raise_error_from_response(data_raw, KeycloakGetError)

    def send_verify_email(self, user_id, client_id=None, redirect_uri=None):
        """
        Send a update account email to the user An email contains a
        link the user can click to perform a set of required actions.

        :param user_id: User id
        :param client_id: Client id (optional)
        :param redirect_uri: Redirect uri (optional)

        :return:
        """
        params_path = {"realm-name": self.realm_name, "id": user_id}
        params_query = {"client_id": client_id, "redirect_uri": redirect_uri}
        data_raw = self.raw_put(
            URL_ADMIN_SEND_VERIFY_EMAIL.format(**params_path), data={}, **params_query
        )
        return raise_error_from_response(data_raw, KeycloakGetError)

    def get_sessions(self, user_id):
        """
        Get sessions associated with the user

        :param user_id:  id of user

        UserSessionRepresentation
        https://www.keycloak.org/docs-api/8.0/rest-api/index.html#_usersessionrepresentation

        :return: UserSessionRepresentation
        """
        params_path = {"realm-name": self.realm_name, "id": user_id}
        data_raw = self.raw_get(URL_ADMIN_GET_SESSIONS.format(**params_path))
        return raise_error_from_response(data_raw, KeycloakGetError)

    def get_server_info(self):
        """
        Get themes, social providers, auth providers, and event listeners available on this server

        ServerInfoRepresentation
        https://www.keycloak.org/docs-api/8.0/rest-api/index.html#_serverinforepresentation

        :return: ServerInfoRepresentation
        """
        data_raw = self.raw_get(URL_ADMIN_SERVER_INFO)
        return raise_error_from_response(data_raw, KeycloakGetError)

    def get_groups(self, query=None):
        """
        Returns a list of groups belonging to the realm

        GroupRepresentation
        https://www.keycloak.org/docs-api/8.0/rest-api/#_grouprepresentation

        :return: array GroupRepresentation
        """
        query = query or {}
        params_path = {"realm-name": self.realm_name}
        url = URL_ADMIN_GROUPS.format(**params_path)

        if "first" in query or "max" in query:
            return self.__fetch_paginated(url, query)

        return self.__fetch_all(url, query)

    def get_group(self, group_id):
        """
        Get group by id. Returns full group details

        GroupRepresentation
        https://www.keycloak.org/docs-api/8.0/rest-api/#_grouprepresentation

        :param group_id: The group id
        :return: Keycloak server response (GroupRepresentation)
        """
        params_path = {"realm-name": self.realm_name, "id": group_id}
        data_raw = self.raw_get(URL_ADMIN_GROUP.format(**params_path))
        return raise_error_from_response(data_raw, KeycloakGetError)

    def get_subgroups(self, group, path):
        """
        Utility function to iterate through nested group structures

        GroupRepresentation
        https://www.keycloak.org/docs-api/8.0/rest-api/#_grouprepresentation

        :param name: group (GroupRepresentation)
        :param path: group path (string)

        :return: Keycloak server response (GroupRepresentation)
        """

        for subgroup in group["subGroups"]:
            if subgroup["path"] == path:
                return subgroup
            elif subgroup["subGroups"]:
                for subgroup in group["subGroups"]:
                    result = self.get_subgroups(subgroup, path)
                    if result:
                        return result
        # went through the tree without hits
        return None

    def get_group_members(self, group_id, **query):
        """
        Get members by group id. Returns group members

        GroupRepresentation
        https://www.keycloak.org/docs-api/8.0/rest-api/#_userrepresentation

        :param group_id: The group id
        :param query: Additional query parameters (see https://www.keycloak.org/docs-api/8.0/rest-api/index.html#_getmembers)
        :return: Keycloak server response (UserRepresentation)
        """
        params_path = {"realm-name": self.realm_name, "id": group_id}
        url = URL_ADMIN_GROUP_MEMBERS.format(**params_path)

        if "first" in query or "max" in query:
            return self.__fetch_paginated(url, query)

        return self.__fetch_all(url, query)

    def get_group_by_path(self, path, search_in_subgroups=False):
        """
        Get group id based on name or path.
        A straight name or path match with a top-level group will return first.
        Subgroups are traversed, the first to match path (or name with path) is returned.

        GroupRepresentation
        https://www.keycloak.org/docs-api/8.0/rest-api/#_grouprepresentation

        :param path: group path
        :param search_in_subgroups: True if want search in the subgroups
        :return: Keycloak server response (GroupRepresentation)
        """

        groups = self.get_groups()

        # TODO: Review this code is necessary
        for group in groups:
            if group["path"] == path:
                return group
            elif search_in_subgroups and group["subGroups"]:
                for group in group["subGroups"]:
                    if group["path"] == path:
                        return group
                    res = self.get_subgroups(group, path)
                    if res != None:
                        return res
        return None

    def create_group(self, payload, parent=None, skip_exists=False):
        """
        Creates a group in the Realm

        :param payload: GroupRepresentation
        :param parent: parent group's id. Required to create a sub-group.
        :param skip_exists: If true then do not raise an error if it already exists

        GroupRepresentation
        https://www.keycloak.org/docs-api/8.0/rest-api/#_grouprepresentation

        :return: Http response
        """

        if parent is None:
            params_path = {"realm-name": self.realm_name}
            data_raw = self.raw_post(
                URL_ADMIN_GROUPS.format(**params_path), data=json.dumps(payload)
            )
        else:
            params_path = {"realm-name": self.realm_name, "id": parent}
            data_raw = self.raw_post(
                URL_ADMIN_GROUP_CHILD.format(**params_path), data=json.dumps(payload)
            )

        return raise_error_from_response(
            data_raw, KeycloakGetError, expected_codes=[201], skip_exists=skip_exists
        )

    def update_group(self, group_id, payload):
        """
        Update group, ignores subgroups.

        :param group_id: id of group
        :param payload: GroupRepresentation with updated information.

        GroupRepresentation
        https://www.keycloak.org/docs-api/8.0/rest-api/#_grouprepresentation

        :return: Http response
        """

        params_path = {"realm-name": self.realm_name, "id": group_id}
        data_raw = self.raw_put(URL_ADMIN_GROUP.format(**params_path), data=json.dumps(payload))
        return raise_error_from_response(data_raw, KeycloakGetError, expected_codes=[204])

    def group_set_permissions(self, group_id, enabled=True):
        """
        Enable/Disable permissions for a group. Cannot delete group if disabled

        :param group_id: id of group
        :param enabled: boolean
        :return: Keycloak server response
        """

        params_path = {"realm-name": self.realm_name, "id": group_id}
        data_raw = self.raw_put(
            URL_ADMIN_GROUP_PERMISSIONS.format(**params_path),
            data=json.dumps({"enabled": enabled}),
        )
        return raise_error_from_response(data_raw, KeycloakGetError)

    def group_user_add(self, user_id, group_id):
        """
        Add user to group (user_id and group_id)

        :param user_id:  id of user
        :param group_id:  id of group to add to
        :return: Keycloak server response
        """

        params_path = {"realm-name": self.realm_name, "id": user_id, "group-id": group_id}
        data_raw = self.raw_put(URL_ADMIN_USER_GROUP.format(**params_path), data=None)
        return raise_error_from_response(data_raw, KeycloakGetError, expected_codes=[204])

    def group_user_remove(self, user_id, group_id):
        """
        Remove user from group (user_id and group_id)

        :param user_id:  id of user
        :param group_id:  id of group to remove from
        :return: Keycloak server response
        """

        params_path = {"realm-name": self.realm_name, "id": user_id, "group-id": group_id}
        data_raw = self.raw_delete(URL_ADMIN_USER_GROUP.format(**params_path))
        return raise_error_from_response(data_raw, KeycloakGetError, expected_codes=[204])

    def delete_group(self, group_id):
        """
        Deletes a group in the Realm

        :param group_id:  id of group to delete
        :return: Keycloak server response
        """

        params_path = {"realm-name": self.realm_name, "id": group_id}
        data_raw = self.raw_delete(URL_ADMIN_GROUP.format(**params_path))
        return raise_error_from_response(data_raw, KeycloakGetError, expected_codes=[204])

    def get_clients(self):
        """
        Returns a list of clients belonging to the realm

        ClientRepresentation
        https://www.keycloak.org/docs-api/8.0/rest-api/index.html#_clientrepresentation

        :return: Keycloak server response (ClientRepresentation)
        """

        params_path = {"realm-name": self.realm_name}
        data_raw = self.raw_get(URL_ADMIN_CLIENTS.format(**params_path))
        return raise_error_from_response(data_raw, KeycloakGetError)

    def get_client(self, client_id):
        """
        Get representation of the client

        ClientRepresentation
        https://www.keycloak.org/docs-api/8.0/rest-api/index.html#_clientrepresentation

        :param client_id:  id of client (not client-id)
        :return: Keycloak server response (ClientRepresentation)
        """

        params_path = {"realm-name": self.realm_name, "id": client_id}
        data_raw = self.raw_get(URL_ADMIN_CLIENT.format(**params_path))
        return raise_error_from_response(data_raw, KeycloakGetError)

    def get_client_id(self, client_name):
        """
        Get internal keycloak client id from client-id.
        This is required for further actions against this client.

        :param client_name: name in ClientRepresentation
        https://www.keycloak.org/docs-api/8.0/rest-api/index.html#_clientrepresentation
        :return: client_id (uuid as string)
        """

        clients = self.get_clients()

        for client in clients:
            if client_name == client.get("name") or client_name == client.get("clientId"):
                return client["id"]

        return None

    def get_client_authz_settings(self, client_id):
        """
        Get authorization json from client.

        :param client_id: id in ClientRepresentation
        https://www.keycloak.org/docs-api/8.0/rest-api/index.html#_clientrepresentation
        :return: Keycloak server response
        """

        params_path = {"realm-name": self.realm_name, "id": client_id}
        data_raw = self.raw_get(URL_ADMIN_CLIENT_AUTHZ_SETTINGS.format(**params_path))
        return data_raw

    def create_client_authz_resource(self, client_id, payload, skip_exists=False):
        """
        Create resources of client.

        :param client_id: id in ClientRepresentation
        https://www.keycloak.org/docs-api/8.0/rest-api/index.html#_clientrepresentation
        :param payload: ResourceRepresentation
        https://www.keycloak.org/docs-api/12.0/rest-api/index.html#_resourcerepresentation

        :return: Keycloak server response
        """

        params_path = {"realm-name": self.realm_name, "id": client_id}

        data_raw = self.raw_post(
            URL_ADMIN_CLIENT_AUTHZ_RESOURCES.format(**params_path), data=json.dumps(payload)
        )
        return raise_error_from_response(
            data_raw, KeycloakGetError, expected_codes=[201], skip_exists=skip_exists
        )

    def get_client_authz_resources(self, client_id):
        """
        Get resources from client.

        :param client_id: id in ClientRepresentation
        https://www.keycloak.org/docs-api/8.0/rest-api/index.html#_clientrepresentation
        :return: Keycloak server response
        """

        params_path = {"realm-name": self.realm_name, "id": client_id}
        data_raw = self.raw_get(URL_ADMIN_CLIENT_AUTHZ_RESOURCES.format(**params_path))
        return raise_error_from_response(data_raw, KeycloakGetError)

    def create_client_authz_role_based_policy(self, client_id, payload, skip_exists=False):
        """
        Create role-based policy of client.

        :param client_id: id in ClientRepresentation
        https://www.keycloak.org/docs-api/8.0/rest-api/index.html#_clientrepresentation
        :param payload: No Document
        payload example:
        payload={
            "type": "role",
            "logic": "POSITIVE",
            "decisionStrategy": "UNANIMOUS",
            "name": "Policy-1",
            "roles": [
                {
                "id": id
                }
            ]
        }

        :return: Keycloak server response
        """

        params_path = {"realm-name": self.realm_name, "id": client_id}

        data_raw = self.raw_post(
            URL_ADMIN_CLIENT_AUTHZ_ROLE_BASED_POLICY.format(**params_path),
            data=json.dumps(payload),
        )
        return raise_error_from_response(
            data_raw, KeycloakGetError, expected_codes=[201], skip_exists=skip_exists
        )

    def create_client_authz_resource_based_permission(self, client_id, payload, skip_exists=False):
        """
        Create resource-based permission of client.

        :param client_id: id in ClientRepresentation
        https://www.keycloak.org/docs-api/8.0/rest-api/index.html#_clientrepresentation
        :param payload: PolicyRepresentation
        https://www.keycloak.org/docs-api/12.0/rest-api/index.html#_policyrepresentation
        payload example:
        payload={
            "type": "resource",
            "logic": "POSITIVE",
            "decisionStrategy": "UNANIMOUS",
            "name": "Permission-Name",
            "resources": [
                resource_id
            ],
            "policies": [
                policy_id
            ]

        :return: Keycloak server response
        """

        params_path = {"realm-name": self.realm_name, "id": client_id}

        data_raw = self.raw_post(
            URL_ADMIN_CLIENT_AUTHZ_RESOURCE_BASED_PERMISSION.format(**params_path),
            data=json.dumps(payload),
        )
        return raise_error_from_response(
            data_raw, KeycloakGetError, expected_codes=[201], skip_exists=skip_exists
        )

    def get_client_authz_scopes(self, client_id):
        """
        Get scopes from client.

        :param client_id: id in ClientRepresentation
        https://www.keycloak.org/docs-api/8.0/rest-api/index.html#_clientrepresentation
        :return: Keycloak server response
        """

        params_path = {"realm-name": self.realm_name, "id": client_id}
        data_raw = self.raw_get(URL_ADMIN_CLIENT_AUTHZ_SCOPES.format(**params_path))
        return data_raw

    def get_client_authz_permissions(self, client_id):
        """
        Get permissions from client.

        :param client_id: id in ClientRepresentation
        https://www.keycloak.org/docs-api/8.0/rest-api/index.html#_clientrepresentation
        :return: Keycloak server response
        """

        params_path = {"realm-name": self.realm_name, "id": client_id}
        data_raw = self.raw_get(URL_ADMIN_CLIENT_AUTHZ_PERMISSIONS.format(**params_path))
        return data_raw

    def get_client_authz_policies(self, client_id):
        """
        Get policies from client.

        :param client_id: id in ClientRepresentation
        https://www.keycloak.org/docs-api/8.0/rest-api/index.html#_clientrepresentation
        :return: Keycloak server response
        """

        params_path = {"realm-name": self.realm_name, "id": client_id}
        data_raw = self.raw_get(URL_ADMIN_CLIENT_AUTHZ_POLICIES.format(**params_path))
        return data_raw

    def get_client_service_account_user(self, client_id):
        """
        Get service account user from client.

        :param client_id: id in ClientRepresentation
        https://www.keycloak.org/docs-api/8.0/rest-api/index.html#_clientrepresentation
        :return: UserRepresentation
        """

        params_path = {"realm-name": self.realm_name, "id": client_id}
        data_raw = self.raw_get(URL_ADMIN_CLIENT_SERVICE_ACCOUNT_USER.format(**params_path))
        return raise_error_from_response(data_raw, KeycloakGetError)

    def create_client(self, payload, skip_exists=False):
        """
        Create a client

        ClientRepresentation: https://www.keycloak.org/docs-api/8.0/rest-api/index.html#_clientrepresentation

        :param skip_exists: If true then do not raise an error if client already exists
        :param payload: ClientRepresentation
        :return:  Keycloak server response (UserRepresentation)
        """

        params_path = {"realm-name": self.realm_name}
        data_raw = self.raw_post(URL_ADMIN_CLIENTS.format(**params_path), data=json.dumps(payload))
        return raise_error_from_response(
            data_raw, KeycloakGetError, expected_codes=[201], skip_exists=skip_exists
        )

    def update_client(self, client_id, payload):
        """
        Update a client

        :param client_id: Client id
        :param payload: ClientRepresentation

        :return: Http response
        """
        params_path = {"realm-name": self.realm_name, "id": client_id}
        data_raw = self.raw_put(URL_ADMIN_CLIENT.format(**params_path), data=json.dumps(payload))
        return raise_error_from_response(data_raw, KeycloakGetError, expected_codes=[204])

    def delete_client(self, client_id):
        """
        Get representation of the client

        ClientRepresentation
        https://www.keycloak.org/docs-api/8.0/rest-api/index.html#_clientrepresentation

        :param client_id: keycloak client id (not oauth client-id)
        :return: Keycloak server response (ClientRepresentation)
        """

        params_path = {"realm-name": self.realm_name, "id": client_id}
        data_raw = self.raw_delete(URL_ADMIN_CLIENT.format(**params_path))
        return raise_error_from_response(data_raw, KeycloakGetError, expected_codes=[204])

    def get_client_installation_provider(self, client_id, provider_id):
        """
        Get content for given installation provider

        Related documentation:
        https://www.keycloak.org/docs-api/5.0/rest-api/index.html#_clients_resource

        Possible provider_id list available in the ServerInfoRepresentation#clientInstallations
        https://www.keycloak.org/docs-api/5.0/rest-api/index.html#_serverinforepresentation

        :param client_id: Client id
        :param provider_id: provider id to specify response format
        """

        params_path = {"realm-name": self.realm_name, "id": client_id, "provider-id": provider_id}
        data_raw = self.raw_get(URL_ADMIN_CLIENT_INSTALLATION_PROVIDER.format(**params_path))
        return raise_error_from_response(data_raw, KeycloakGetError, expected_codes=[200])

    def get_realm_roles(self):
        """
        Get all roles for the realm or client

        RoleRepresentation
        https://www.keycloak.org/docs-api/8.0/rest-api/index.html#_rolerepresentation

        :return: Keycloak server response (RoleRepresentation)
        """

        params_path = {"realm-name": self.realm_name}
        data_raw = self.raw_get(URL_ADMIN_REALM_ROLES.format(**params_path))
        return raise_error_from_response(data_raw, KeycloakGetError)

    def get_realm_role_members(self, role_name, **query):
        """
        Get role members of realm by role name.
        :param role_name: Name of the role.
        :param query: Additional Query parameters (see https://www.keycloak.org/docs-api/11.0/rest-api/index.html#_roles_resource)
        :return: Keycloak Server Response (UserRepresentation)
        """
        params_path = {"realm-name": self.realm_name, "role-name": role_name}
        return self.__fetch_all(URL_ADMIN_REALM_ROLES_MEMBERS.format(**params_path), query)

    def get_client_roles(self, client_id):
        """
        Get all roles for the client

        :param client_id: id of client (not client-id)

        RoleRepresentation
        https://www.keycloak.org/docs-api/8.0/rest-api/index.html#_rolerepresentation

        :return: Keycloak server response (RoleRepresentation)
        """

        params_path = {"realm-name": self.realm_name, "id": client_id}
        data_raw = self.raw_get(URL_ADMIN_CLIENT_ROLES.format(**params_path))
        return raise_error_from_response(data_raw, KeycloakGetError)

    def get_client_role(self, client_id, role_name):
        """
        Get client role id by name
        This is required for further actions with this role.

        :param client_id: id of client (not client-id)
        :param role_name: role’s name (not id!)

        RoleRepresentation
        https://www.keycloak.org/docs-api/8.0/rest-api/index.html#_rolerepresentation

        :return: role_id
        """
        params_path = {"realm-name": self.realm_name, "id": client_id, "role-name": role_name}
        data_raw = self.raw_get(URL_ADMIN_CLIENT_ROLE.format(**params_path))
        return raise_error_from_response(data_raw, KeycloakGetError)

    def get_client_role_id(self, client_id, role_name):
        """
        Warning: Deprecated

        Get client role id by name
        This is required for further actions with this role.

        :param client_id: id of client (not client-id)
        :param role_name: role’s name (not id!)

        RoleRepresentation
        https://www.keycloak.org/docs-api/8.0/rest-api/index.html#_rolerepresentation

        :return: role_id
        """
        role = self.get_client_role(client_id, role_name)
        return role.get("id")

    def create_client_role(self, client_role_id, payload, skip_exists=False):
        """
        Create a client role

        RoleRepresentation
        https://www.keycloak.org/docs-api/8.0/rest-api/index.html#_rolerepresentation

        :param client_role_id: id of client (not client-id)
        :param payload: RoleRepresentation
        :param skip_exists: If true then do not raise an error if client role already exists
        :return: Keycloak server response (RoleRepresentation)
        """

        params_path = {"realm-name": self.realm_name, "id": client_role_id}
        data_raw = self.raw_post(
            URL_ADMIN_CLIENT_ROLES.format(**params_path), data=json.dumps(payload)
        )
        return raise_error_from_response(
            data_raw, KeycloakGetError, expected_codes=[201], skip_exists=skip_exists
        )

    def add_composite_client_roles_to_role(self, client_role_id, role_name, roles):
        """
        Add composite roles to client role

        :param client_role_id: id of client (not client-id)
        :param role_name: The name of the role
        :param roles: roles list or role (use RoleRepresentation) to be updated
        :return Keycloak server response
        """

        payload = roles if isinstance(roles, list) else [roles]
        params_path = {"realm-name": self.realm_name, "id": client_role_id, "role-name": role_name}
        data_raw = self.raw_post(
            URL_ADMIN_CLIENT_ROLES_COMPOSITE_CLIENT_ROLE.format(**params_path),
            data=json.dumps(payload),
        )
        return raise_error_from_response(data_raw, KeycloakGetError, expected_codes=[204])

    def delete_client_role(self, client_role_id, role_name):
        """
        Delete a client role

        RoleRepresentation
        https://www.keycloak.org/docs-api/8.0/rest-api/index.html#_rolerepresentation

        :param client_role_id: id of client (not client-id)
        :param role_name: role’s name (not id!)
        """
        params_path = {"realm-name": self.realm_name, "id": client_role_id, "role-name": role_name}
        data_raw = self.raw_delete(URL_ADMIN_CLIENT_ROLE.format(**params_path))
        return raise_error_from_response(data_raw, KeycloakGetError, expected_codes=[204])

    def assign_client_role(self, user_id, client_id, roles):
        """
        Assign a client role to a user

        :param user_id: id of user
        :param client_id: id of client (not client-id)
        :param roles: roles list or role (use RoleRepresentation)
        :return Keycloak server response
        """

        payload = roles if isinstance(roles, list) else [roles]
        params_path = {"realm-name": self.realm_name, "id": user_id, "client-id": client_id}
        data_raw = self.raw_post(
            URL_ADMIN_USER_CLIENT_ROLES.format(**params_path), data=json.dumps(payload)
        )
        return raise_error_from_response(data_raw, KeycloakGetError, expected_codes=[204])

    def get_client_role_members(self, client_id, role_name, **query):
        """
        Get members by client role .
        :param client_id: The client id
        :param role_name: the name of role to be queried.
        :param query: Additional query parameters ( see https://www.keycloak.org/docs-api/11.0/rest-api/index.html#_clients_resource)
        :return: Keycloak server response (UserRepresentation)
        """
        params_path = {"realm-name": self.realm_name, "id": client_id, "role-name": role_name}
        return self.__fetch_all(URL_ADMIN_CLIENT_ROLE_MEMBERS.format(**params_path), query)

    def create_realm_role(self, payload, skip_exists=False):
        """
        Create a new role for the realm or client

        :param payload: The role (use RoleRepresentation)
        :param skip_exists: If true then do not raise an error if realm role already exists
        :return Keycloak server response
        """

        params_path = {"realm-name": self.realm_name}
        data_raw = self.raw_post(
            URL_ADMIN_REALM_ROLES.format(**params_path), data=json.dumps(payload)
        )
        return raise_error_from_response(
            data_raw, KeycloakGetError, expected_codes=[201], skip_exists=skip_exists
        )

    def get_realm_role(self, role_name):
        """
        Get realm role by role name
        :param role_name: role's name, not id!

        RoleRepresentation
        https://www.keycloak.org/docs-api/8.0/rest-api/index.html#_rolerepresentation
        :return: role_id
        """
        params_path = {"realm-name": self.realm_name, "role-name": role_name}
        data_raw = self.raw_get(URL_ADMIN_REALM_ROLES_ROLE_BY_NAME.format(**params_path))
        return raise_error_from_response(data_raw, KeycloakGetError)

    def update_realm_role(self, role_name, payload):
        """
        Update a role for the realm by name
        :param role_name: The name of the role to be updated
        :param payload: The role (use RoleRepresentation)
        :return Keycloak server response
        """

        params_path = {"realm-name": self.realm_name, "role-name": role_name}
        data_raw = self.raw_put(
            URL_ADMIN_REALM_ROLES_ROLE_BY_NAME.format(**params_path), data=json.dumps(payload)
        )
        return raise_error_from_response(data_raw, KeycloakGetError, expected_codes=[204])

    def delete_realm_role(self, role_name):
        """
        Delete a role for the realm by name
        :param payload: The role name {'role-name':'name-of-the-role'}
        :return Keycloak server response
        """

        params_path = {"realm-name": self.realm_name, "role-name": role_name}
        data_raw = self.raw_delete(URL_ADMIN_REALM_ROLES_ROLE_BY_NAME.format(**params_path))
        return raise_error_from_response(data_raw, KeycloakGetError, expected_codes=[204])

    def add_composite_realm_roles_to_role(self, role_name, roles):
        """
        Add composite roles to the role

        :param role_name: The name of the role
        :param roles: roles list or role (use RoleRepresentation) to be updated
        :return Keycloak server response
        """

        payload = roles if isinstance(roles, list) else [roles]
        params_path = {"realm-name": self.realm_name, "role-name": role_name}
        data_raw = self.raw_post(
            URL_ADMIN_REALM_ROLES_COMPOSITE_REALM_ROLE.format(**params_path),
            data=json.dumps(payload),
        )
        return raise_error_from_response(data_raw, KeycloakGetError, expected_codes=[204])

    def remove_composite_realm_roles_to_role(self, role_name, roles):
        """
        Remove composite roles from the role

        :param role_name: The name of the role
        :param roles: roles list or role (use RoleRepresentation) to be removed
        :return Keycloak server response
        """

        payload = roles if isinstance(roles, list) else [roles]
        params_path = {"realm-name": self.realm_name, "role-name": role_name}
        data_raw = self.raw_delete(
            URL_ADMIN_REALM_ROLES_COMPOSITE_REALM_ROLE.format(**params_path),
            data=json.dumps(payload),
        )
        return raise_error_from_response(data_raw, KeycloakGetError, expected_codes=[204])

    def get_composite_realm_roles_of_role(self, role_name):
        """
        Get composite roles of the role

        :param role_name: The name of the role
        :return Keycloak server response (array RoleRepresentation)
        """

        params_path = {"realm-name": self.realm_name, "role-name": role_name}
        data_raw = self.raw_get(URL_ADMIN_REALM_ROLES_COMPOSITE_REALM_ROLE.format(**params_path))
        return raise_error_from_response(data_raw, KeycloakGetError)

    def assign_realm_roles(self, user_id, roles):
        """
        Assign realm roles to a user

        :param user_id: id of user
        :param roles: roles list or role (use RoleRepresentation)
        :return Keycloak server response
        """

        payload = roles if isinstance(roles, list) else [roles]
        params_path = {"realm-name": self.realm_name, "id": user_id}
        data_raw = self.raw_post(
            URL_ADMIN_USER_REALM_ROLES.format(**params_path), data=json.dumps(payload)
        )
        return raise_error_from_response(data_raw, KeycloakGetError, expected_codes=[204])

    def delete_realm_roles_of_user(self, user_id, roles):
        """
        Deletes realm roles of a user

        :param user_id: id of user
        :param roles: roles list or role (use RoleRepresentation)
        :return Keycloak server response
        """

        payload = roles if isinstance(roles, list) else [roles]
        params_path = {"realm-name": self.realm_name, "id": user_id}
        data_raw = self.raw_delete(
            URL_ADMIN_USER_REALM_ROLES.format(**params_path), data=json.dumps(payload)
        )
        return raise_error_from_response(data_raw, KeycloakGetError, expected_codes=[204])

    def get_realm_roles_of_user(self, user_id):
        """
        Get all realm roles for a user.

        :param user_id: id of user
        :return: Keycloak server response (array RoleRepresentation)
        """

        params_path = {"realm-name": self.realm_name, "id": user_id}
        data_raw = self.raw_get(URL_ADMIN_USER_REALM_ROLES.format(**params_path))
        return raise_error_from_response(data_raw, KeycloakGetError)

    def get_available_realm_roles_of_user(self, user_id):
        """
        Get all available (i.e. unassigned) realm roles for a user.
        :param user_id: id of user
        :return: Keycloak server response (array RoleRepresentation)
        """
        params_path = {"realm-name": self.realm_name, "id": user_id}
        data_raw = self.raw_get(URL_ADMIN_USER_REALM_ROLES_AVAILABLE.format(**params_path))
        return raise_error_from_response(data_raw, KeycloakGetError)

    def get_composite_realm_roles_of_user(self, user_id):
        """
        Get all composite (i.e. implicit) realm roles for a user.
        :param user_id: id of user
        :return: Keycloak server response (array RoleRepresentation)
        """
        params_path = {"realm-name": self.realm_name, "id": user_id}
        data_raw = self.raw_get(URL_ADMIN_USER_REALM_ROLES_COMPOSITE.format(**params_path))
        return raise_error_from_response(data_raw, KeycloakGetError)

    def assign_group_realm_roles(self, group_id, roles):
        """
        Assign realm roles to a group

        :param group_id: id of groupp
        :param roles: roles list or role (use GroupRoleRepresentation)
        :return Keycloak server response
        """

        payload = roles if isinstance(roles, list) else [roles]
        params_path = {"realm-name": self.realm_name, "id": group_id}
        data_raw = self.raw_post(
            URL_ADMIN_GROUPS_REALM_ROLES.format(**params_path), data=json.dumps(payload)
        )
        return raise_error_from_response(data_raw, KeycloakGetError, expected_codes=[204])

    def delete_group_realm_roles(self, group_id, roles):
        """
        Delete realm roles of a group

        :param group_id: id of group
        :param roles: roles list or role (use GroupRoleRepresentation)
        :return Keycloak server response
        """

        payload = roles if isinstance(roles, list) else [roles]
        params_path = {"realm-name": self.realm_name, "id": group_id}
        data_raw = self.raw_delete(
            URL_ADMIN_GROUPS_REALM_ROLES.format(**params_path), data=json.dumps(payload)
        )
        return raise_error_from_response(data_raw, KeycloakGetError, expected_codes=[204])

    def get_group_realm_roles(self, group_id):
        """
        Get all realm roles for a group.

        :param user_id: id of the group
        :return: Keycloak server response (array RoleRepresentation)
        """
        params_path = {"realm-name": self.realm_name, "id": group_id}
        data_raw = self.raw_get(URL_ADMIN_GROUPS_REALM_ROLES.format(**params_path))
        return raise_error_from_response(data_raw, KeycloakGetError)

    def assign_group_client_roles(self, group_id, client_id, roles):
        """
        Assign client roles to a group

        :param group_id: id of group
        :param client_id: id of client (not client-id)
        :param roles: roles list or role (use GroupRoleRepresentation)
        :return Keycloak server response
        """

        payload = roles if isinstance(roles, list) else [roles]
        params_path = {"realm-name": self.realm_name, "id": group_id, "client-id": client_id}
        data_raw = self.raw_post(
            URL_ADMIN_GROUPS_CLIENT_ROLES.format(**params_path), data=json.dumps(payload)
        )
        return raise_error_from_response(data_raw, KeycloakGetError, expected_codes=[204])

    def get_group_client_roles(self, group_id, client_id):
        """
        Get client roles of a group

        :param group_id: id of group
        :param client_id: id of client (not client-id)
        :return Keycloak server response
        """

        params_path = {"realm-name": self.realm_name, "id": group_id, "client-id": client_id}
        data_raw = self.raw_get(URL_ADMIN_GROUPS_CLIENT_ROLES.format(**params_path))
        return raise_error_from_response(data_raw, KeycloakGetError)

    def delete_group_client_roles(self, group_id, client_id, roles):
        """
        Delete client roles of a group

        :param group_id: id of group
        :param client_id: id of client (not client-id)
        :param roles: roles list or role (use GroupRoleRepresentation)
        :return Keycloak server response (array RoleRepresentation)
        """

        payload = roles if isinstance(roles, list) else [roles]
        params_path = {"realm-name": self.realm_name, "id": group_id, "client-id": client_id}
        data_raw = self.raw_delete(
            URL_ADMIN_GROUPS_CLIENT_ROLES.format(**params_path), data=json.dumps(payload)
        )
        return raise_error_from_response(data_raw, KeycloakGetError, expected_codes=[204])

    def get_client_roles_of_user(self, user_id, client_id):
        """
        Get all client roles for a user.

        :param user_id: id of user
        :param client_id: id of client (not client-id)
        :return: Keycloak server response (array RoleRepresentation)
        """
        return self._get_client_roles_of_user(URL_ADMIN_USER_CLIENT_ROLES, user_id, client_id)

    def get_available_client_roles_of_user(self, user_id, client_id):
        """
        Get available client role-mappings for a user.

        :param user_id: id of user
        :param client_id: id of client (not client-id)
        :return: Keycloak server response (array RoleRepresentation)
        """
        return self._get_client_roles_of_user(
            URL_ADMIN_USER_CLIENT_ROLES_AVAILABLE, user_id, client_id
        )

    def get_composite_client_roles_of_user(self, user_id, client_id):
        """
        Get composite client role-mappings for a user.

        :param user_id: id of user
        :param client_id: id of client (not client-id)
        :return: Keycloak server response (array RoleRepresentation)
        """
        return self._get_client_roles_of_user(
            URL_ADMIN_USER_CLIENT_ROLES_COMPOSITE, user_id, client_id
        )

    def _get_client_roles_of_user(self, client_level_role_mapping_url, user_id, client_id):
        params_path = {"realm-name": self.realm_name, "id": user_id, "client-id": client_id}
        data_raw = self.raw_get(client_level_role_mapping_url.format(**params_path))
        return raise_error_from_response(data_raw, KeycloakGetError)

    def delete_client_roles_of_user(self, user_id, client_id, roles):
        """
        Delete client roles from a user.

        :param user_id: id of user
        :param client_id: id of client containing role (not client-id)
        :param roles: roles list or role to delete (use RoleRepresentation)
        :return: Keycloak server response
        """
        payload = roles if isinstance(roles, list) else [roles]
        params_path = {"realm-name": self.realm_name, "id": user_id, "client-id": client_id}
        data_raw = self.raw_delete(
            URL_ADMIN_USER_CLIENT_ROLES.format(**params_path), data=json.dumps(payload)
        )
        return raise_error_from_response(data_raw, KeycloakGetError, expected_codes=[204])

    def get_authentication_flows(self):
        """
        Get authentication flows. Returns all flow details

        AuthenticationFlowRepresentation
        https://www.keycloak.org/docs-api/8.0/rest-api/index.html#_authenticationflowrepresentation

        :return: Keycloak server response (AuthenticationFlowRepresentation)
        """
        params_path = {"realm-name": self.realm_name}
        data_raw = self.raw_get(URL_ADMIN_FLOWS.format(**params_path))
        return raise_error_from_response(data_raw, KeycloakGetError)

    def get_authentication_flow_for_id(self, flow_id):
        """
        Get one authentication flow by it's id/alias. Returns all flow details

        AuthenticationFlowRepresentation
        https://www.keycloak.org/docs-api/8.0/rest-api/index.html#_authenticationflowrepresentation

        :param flow_id: the id of a flow NOT it's alias
        :return: Keycloak server response (AuthenticationFlowRepresentation)
        """
        params_path = {"realm-name": self.realm_name, "flow-id": flow_id}
        data_raw = self.raw_get(URL_ADMIN_FLOWS_ALIAS.format(**params_path))
        return raise_error_from_response(data_raw, KeycloakGetError)

    def create_authentication_flow(self, payload, skip_exists=False):
        """
        Create a new authentication flow

        AuthenticationFlowRepresentation
        https://www.keycloak.org/docs-api/8.0/rest-api/index.html#_authenticationflowrepresentation

        :param payload: AuthenticationFlowRepresentation
        :param skip_exists: If true then do not raise an error if authentication flow already exists
        :return: Keycloak server response (RoleRepresentation)
        """

        params_path = {"realm-name": self.realm_name}
        data_raw = self.raw_post(URL_ADMIN_FLOWS.format(**params_path), data=json.dumps(payload))
        return raise_error_from_response(
            data_raw, KeycloakGetError, expected_codes=[201], skip_exists=skip_exists
        )

    def copy_authentication_flow(self, payload, flow_alias):
        """
        Copy existing authentication flow under a new name. The new name is given as 'newName' attribute of the passed payload.

        :param payload: JSON containing 'newName' attribute
        :param flow_alias: the flow alias
        :return: Keycloak server response (RoleRepresentation)
        """

        params_path = {"realm-name": self.realm_name, "flow-alias": flow_alias}
        data_raw = self.raw_post(
            URL_ADMIN_FLOWS_COPY.format(**params_path), data=json.dumps(payload)
        )
        return raise_error_from_response(data_raw, KeycloakGetError, expected_codes=[201])

    def delete_authentication_flow(self, flow_id):
        """
        Delete authentication flow

        AuthenticationInfoRepresentation
        https://www.keycloak.org/docs-api/8.0/rest-api/index.html#_authenticationinforepresentation

        :param flow_id: authentication flow id
        :return: Keycloak server response
        """
        params_path = {"realm-name": self.realm_name, "id": flow_id}
        data_raw = self.raw_delete(URL_ADMIN_FLOW.format(**params_path))
        return raise_error_from_response(data_raw, KeycloakGetError, expected_codes=[204])

    def get_authentication_flow_executions(self, flow_alias):
        """
        Get authentication flow executions. Returns all execution steps

        :param flow_alias: the flow alias
        :return: Response(json)
        """
        params_path = {"realm-name": self.realm_name, "flow-alias": flow_alias}
        data_raw = self.raw_get(URL_ADMIN_FLOWS_EXECUTIONS.format(**params_path))
        return raise_error_from_response(data_raw, KeycloakGetError)

    def update_authentication_flow_executions(self, payload, flow_alias):
        """
        Update an authentication flow execution

        AuthenticationExecutionInfoRepresentation
        https://www.keycloak.org/docs-api/8.0/rest-api/index.html#_authenticationexecutioninforepresentation

        :param payload: AuthenticationExecutionInfoRepresentation
        :param flow_alias: The flow alias
        :return: Keycloak server response
        """

        params_path = {"realm-name": self.realm_name, "flow-alias": flow_alias}
        data_raw = self.raw_put(
            URL_ADMIN_FLOWS_EXECUTIONS.format(**params_path), data=json.dumps(payload)
        )
        return raise_error_from_response(data_raw, KeycloakGetError, expected_codes=[202, 204])

    def get_authentication_flow_execution(self, execution_id):
        """
        Get authentication flow execution.

        AuthenticationExecutionInfoRepresentation
        https://www.keycloak.org/docs-api/8.0/rest-api/index.html#_authenticationexecutioninforepresentation

        :param execution_id: the execution ID
        :return: Response(json)
        """
        params_path = {"realm-name": self.realm_name, "id": execution_id}
        data_raw = self.raw_get(URL_ADMIN_FLOWS_EXECUTION.format(**params_path))
        return raise_error_from_response(data_raw, KeycloakGetError)

    def create_authentication_flow_execution(self, payload, flow_alias):
        """
        Create an authentication flow execution

        AuthenticationExecutionInfoRepresentation
        https://www.keycloak.org/docs-api/8.0/rest-api/index.html#_authenticationexecutioninforepresentation

        :param payload: AuthenticationExecutionInfoRepresentation
        :param flow_alias: The flow alias
        :return: Keycloak server response
        """

        params_path = {"realm-name": self.realm_name, "flow-alias": flow_alias}
        data_raw = self.raw_post(
            URL_ADMIN_FLOWS_EXECUTIONS_EXECUTION.format(**params_path), data=json.dumps(payload)
        )
        return raise_error_from_response(data_raw, KeycloakGetError, expected_codes=[201])

    def delete_authentication_flow_execution(self, execution_id):
        """
        Delete authentication flow execution

        AuthenticationExecutionInfoRepresentation
        https://www.keycloak.org/docs-api/8.0/rest-api/index.html#_authenticationexecutioninforepresentation

        :param execution_id: keycloak client id (not oauth client-id)
        :return: Keycloak server response (json)
        """
        params_path = {"realm-name": self.realm_name, "id": execution_id}
        data_raw = self.raw_delete(URL_ADMIN_FLOWS_EXECUTION.format(**params_path))
        return raise_error_from_response(data_raw, KeycloakGetError, expected_codes=[204])

    def create_authentication_flow_subflow(self, payload, flow_alias, skip_exists=False):
        """
        Create a new sub authentication flow for a given authentication flow

        AuthenticationFlowRepresentation
        https://www.keycloak.org/docs-api/8.0/rest-api/index.html#_authenticationflowrepresentation

        :param payload: AuthenticationFlowRepresentation
        :param flow_alias: The flow alias
        :param skip_exists: If true then do not raise an error if authentication flow already exists
        :return: Keycloak server response (RoleRepresentation)
        """

        params_path = {"realm-name": self.realm_name, "flow-alias": flow_alias}
        data_raw = self.raw_post(
            URL_ADMIN_FLOWS_EXECUTIONS_FLOW.format(**params_path), data=json.dumps(payload)
        )
        return raise_error_from_response(
            data_raw, KeycloakGetError, expected_codes=[201], skip_exists=skip_exists
        )

    def get_authenticator_config(self, config_id):
        """
        Get authenticator configuration. Returns all configuration details.

        :param config_id: Authenticator config id
        :return: Response(json)
        """
        params_path = {"realm-name": self.realm_name, "id": config_id}
        data_raw = self.raw_get(URL_ADMIN_AUTHENTICATOR_CONFIG.format(**params_path))
        return raise_error_from_response(data_raw, KeycloakGetError)

    def update_authenticator_config(self, payload, config_id):
        """
        Update an authenticator configuration.

        AuthenticatorConfigRepresentation
        https://www.keycloak.org/docs-api/8.0/rest-api/index.html#_authenticatorconfigrepresentation

        :param payload: AuthenticatorConfigRepresentation
        :param config_id: Authenticator config id
        :return: Response(json)
        """
        params_path = {"realm-name": self.realm_name, "id": config_id}
        data_raw = self.raw_put(
            URL_ADMIN_AUTHENTICATOR_CONFIG.format(**params_path), data=json.dumps(payload)
        )
        return raise_error_from_response(data_raw, KeycloakGetError, expected_codes=[204])

    def delete_authenticator_config(self, config_id):
        """
        Delete a authenticator configuration.
        https://www.keycloak.org/docs-api/8.0/rest-api/index.html#_authentication_management_resource

        :param config_id: Authenticator config id
        :return: Keycloak server Response
        """

        params_path = {"realm-name": self.realm_name, "id": config_id}
        data_raw = self.raw_delete(URL_ADMIN_AUTHENTICATOR_CONFIG.format(**params_path))

        return raise_error_from_response(data_raw, KeycloakGetError, expected_codes=[204])

    def sync_users(self, storage_id, action):
        """
        Function to trigger user sync from provider

        :param storage_id: The id of the user storage provider
        :param action: Action can be "triggerFullSync" or "triggerChangedUsersSync"
        :return:
        """
        data = {"action": action}
        params_query = {"action": action}

        params_path = {"realm-name": self.realm_name, "id": storage_id}
        data_raw = self.raw_post(
            URL_ADMIN_USER_STORAGE.format(**params_path), data=json.dumps(data), **params_query
        )
        return raise_error_from_response(data_raw, KeycloakGetError)

    def get_client_scopes(self):
        """
        Get representation of the client scopes for the realm where we are connected to
        https://www.keycloak.org/docs-api/8.0/rest-api/index.html#_getclientscopes

        :return: Keycloak server response Array of (ClientScopeRepresentation)
        """

        params_path = {"realm-name": self.realm_name}
        data_raw = self.raw_get(URL_ADMIN_CLIENT_SCOPES.format(**params_path))
        return raise_error_from_response(data_raw, KeycloakGetError)

    def get_client_scope(self, client_scope_id):
        """
        Get representation of the client scopes for the realm where we are connected to
        https://www.keycloak.org/docs-api/8.0/rest-api/index.html#_getclientscopes

        :param client_scope_id: The id of the client scope
        :return: Keycloak server response (ClientScopeRepresentation)
        """

        params_path = {"realm-name": self.realm_name, "scope-id": client_scope_id}
        data_raw = self.raw_get(URL_ADMIN_CLIENT_SCOPE.format(**params_path))
        return raise_error_from_response(data_raw, KeycloakGetError)

    def create_client_scope(self, payload, skip_exists=False):
        """
        Create a client scope

        ClientScopeRepresentation: https://www.keycloak.org/docs-api/8.0/rest-api/index.html#_getclientscopes

        :param payload: ClientScopeRepresentation
        :param skip_exists: If true then do not raise an error if client scope already exists
        :return:  Keycloak server response (ClientScopeRepresentation)
        """

        params_path = {"realm-name": self.realm_name}
        data_raw = self.raw_post(
            URL_ADMIN_CLIENT_SCOPES.format(**params_path), data=json.dumps(payload)
        )
        return raise_error_from_response(
            data_raw, KeycloakGetError, expected_codes=[201], skip_exists=skip_exists
        )

    def update_client_scope(self, client_scope_id, payload):
        """
        Update a client scope

        ClientScopeRepresentation: https://www.keycloak.org/docs-api/8.0/rest-api/index.html#_client_scopes_resource

        :param client_scope_id: The id of the client scope
        :param payload: ClientScopeRepresentation
        :return:  Keycloak server response (ClientScopeRepresentation)
        """

        params_path = {"realm-name": self.realm_name, "scope-id": client_scope_id}
        data_raw = self.raw_put(
            URL_ADMIN_CLIENT_SCOPE.format(**params_path), data=json.dumps(payload)
        )
        return raise_error_from_response(data_raw, KeycloakGetError, expected_codes=[204])

    def add_mapper_to_client_scope(self, client_scope_id, payload):
        """
        Add a mapper to a client scope
        https://www.keycloak.org/docs-api/8.0/rest-api/index.html#_create_mapper

        :param client_scope_id: The id of the client scope
        :param payload: ProtocolMapperRepresentation
        :return: Keycloak server Response
        """

        params_path = {"realm-name": self.realm_name, "scope-id": client_scope_id}

        data_raw = self.raw_post(
            URL_ADMIN_CLIENT_SCOPES_ADD_MAPPER.format(**params_path), data=json.dumps(payload)
        )

        return raise_error_from_response(data_raw, KeycloakGetError, expected_codes=[201])

    def delete_mapper_from_client_scope(self, client_scope_id, protocol_mppaer_id):
        """
        Delete a mapper from a client scope
        https://www.keycloak.org/docs-api/8.0/rest-api/index.html#_delete_mapper

        :param client_scope_id: The id of the client scope
        :param payload: ProtocolMapperRepresentation
        :return: Keycloak server Response
        """

        params_path = {
            "realm-name": self.realm_name,
            "scope-id": client_scope_id,
            "protocol-mapper-id": protocol_mppaer_id,
        }

        data_raw = self.raw_delete(URL_ADMIN_CLIENT_SCOPES_MAPPERS.format(**params_path))

        return raise_error_from_response(data_raw, KeycloakGetError, expected_codes=[204])

    def update_mapper_in_client_scope(self, client_scope_id, protocol_mapper_id, payload):
        """
        Update an existing protocol mapper in a client scope
        https://www.keycloak.org/docs-api/8.0/rest-api/index.html#_protocol_mappers_resource

        :param client_scope_id: The id of the client scope
        :param protocol_mapper_id: The id of the protocol mapper which exists in the client scope
               and should to be updated
        :param payload: ProtocolMapperRepresentation
        :return: Keycloak server Response
        """

        params_path = {
            "realm-name": self.realm_name,
            "scope-id": client_scope_id,
            "protocol-mapper-id": protocol_mapper_id,
        }

        data_raw = self.raw_put(
            URL_ADMIN_CLIENT_SCOPES_MAPPERS.format(**params_path), data=json.dumps(payload)
        )

        return raise_error_from_response(data_raw, KeycloakGetError, expected_codes=[204])

    def get_default_default_client_scopes(self):
        """
        Return list of default default client scopes

        :return: Keycloak server response
        """
        params_path = {"realm-name": self.realm_name}
        data_raw = self.raw_get(URL_ADMIN_DEFAULT_DEFAULT_CLIENT_SCOPES.format(**params_path))
        return raise_error_from_response(data_raw, KeycloakGetError)

    def delete_default_default_client_scope(self, scope_id):
        """
        Delete default default client scope

        :param scope_id: default default client scope id
        :return: Keycloak server response
        """
        params_path = {"realm-name": self.realm_name, "id": scope_id}
        data_raw = self.raw_delete(URL_ADMIN_DEFAULT_DEFAULT_CLIENT_SCOPE.format(**params_path))
        return raise_error_from_response(data_raw, KeycloakGetError, expected_codes=[204])

    def add_default_default_client_scope(self, scope_id):
        """
        Add default default client scope

        :param scope_id: default default client scope id
        :return: Keycloak server response
        """
        params_path = {"realm-name": self.realm_name, "id": scope_id}
        payload = {"realm": self.realm_name, "clientScopeId": scope_id}
        data_raw = self.raw_put(
            URL_ADMIN_DEFAULT_DEFAULT_CLIENT_SCOPE.format(**params_path), data=json.dumps(payload)
        )
        return raise_error_from_response(data_raw, KeycloakGetError, expected_codes=[204])

    def get_default_optional_client_scopes(self):
        """
        Return list of default optional client scopes

        :return: Keycloak server response
        """
        params_path = {"realm-name": self.realm_name}
        data_raw = self.raw_get(URL_ADMIN_DEFAULT_OPTIONAL_CLIENT_SCOPES.format(**params_path))
        return raise_error_from_response(data_raw, KeycloakGetError)

    def delete_default_optional_client_scope(self, scope_id):
        """
        Delete default optional client scope

        :param scope_id: default optional client scope id
        :return: Keycloak server response
        """
        params_path = {"realm-name": self.realm_name, "id": scope_id}
        data_raw = self.raw_delete(URL_ADMIN_DEFAULT_OPTIONAL_CLIENT_SCOPE.format(**params_path))
        return raise_error_from_response(data_raw, KeycloakGetError, expected_codes=[204])

    def add_default_optional_client_scope(self, scope_id):
        """
        Add default optional client scope

        :param scope_id: default optional client scope id
        :return: Keycloak server response
        """
        params_path = {"realm-name": self.realm_name, "id": scope_id}
        payload = {"realm": self.realm_name, "clientScopeId": scope_id}
        data_raw = self.raw_put(
            URL_ADMIN_DEFAULT_OPTIONAL_CLIENT_SCOPE.format(**params_path), data=json.dumps(payload)
        )
        return raise_error_from_response(data_raw, KeycloakGetError, expected_codes=[204])

    def add_mapper_to_client(self, client_id, payload):
        """
        Add a mapper to a client
        https://www.keycloak.org/docs-api/8.0/rest-api/index.html#_create_mapper

        :param client_id: The id of the client
        :param payload: ProtocolMapperRepresentation
        :return: Keycloak server Response
        """

        params_path = {"realm-name": self.realm_name, "id": client_id}

        data_raw = self.raw_post(
            URL_ADMIN_CLIENT_PROTOCOL_MAPPERS.format(**params_path), data=json.dumps(payload)
        )

        return raise_error_from_response(data_raw, KeycloakGetError, expected_codes=[201])

    def update_client_mapper(self, client_id, mapper_id, payload):
        """
        Update client mapper
        :param client_id: The id of the client
        :param client_mapper_id: The id of the mapper to be deleted
        :param payload: ProtocolMapperRepresentation
        :return: Keycloak server response
        """

        params_path = {
            "realm-name": self.realm_name,
            "id": self.client_id,
            "protocol-mapper-id": mapper_id,
        }

        data_raw = self.raw_put(
            URL_ADMIN_CLIENT_PROTOCOL_MAPPER.format(**params_path), data=json.dumps(payload)
        )

        return raise_error_from_response(data_raw, KeycloakGetError, expected_codes=[204])

    def remove_client_mapper(self, client_id, client_mapper_id):
        """
        Removes a mapper from the client
        https://www.keycloak.org/docs-api/15.0/rest-api/index.html#_protocol_mappers_resource
        :param client_id: The id of the client
        :param client_mapper_id: The id of the mapper to be deleted
        :return: Keycloak server response
        """

        params_path = {
            "realm-name": self.realm_name,
            "id": client_id,
            "protocol-mapper-id": client_mapper_id,
        }

        data_raw = self.raw_delete(URL_ADMIN_CLIENT_PROTOCOL_MAPPER.format(**params_path))

        return raise_error_from_response(data_raw, KeycloakGetError, expected_codes=[204])

    def generate_client_secrets(self, client_id):
        """

        Generate a new secret for the client
        https://www.keycloak.org/docs-api/8.0/rest-api/index.html#_regeneratesecret

        :param client_id:  id of client (not client-id)
        :return: Keycloak server response (ClientRepresentation)
        """

        params_path = {"realm-name": self.realm_name, "id": client_id}
        data_raw = self.raw_post(URL_ADMIN_CLIENT_SECRETS.format(**params_path), data=None)
        return raise_error_from_response(data_raw, KeycloakGetError)

    def get_client_secrets(self, client_id):
        """

        Get representation of the client secrets
        https://www.keycloak.org/docs-api/8.0/rest-api/index.html#_getclientsecret

        :param client_id:  id of client (not client-id)
        :return: Keycloak server response (ClientRepresentation)
        """

        params_path = {"realm-name": self.realm_name, "id": client_id}
        data_raw = self.raw_get(URL_ADMIN_CLIENT_SECRETS.format(**params_path))
        return raise_error_from_response(data_raw, KeycloakGetError)

    def get_components(self, query=None):
        """
        Return a list of components, filtered according to query parameters

        ComponentRepresentation
        https://www.keycloak.org/docs-api/8.0/rest-api/index.html#_componentrepresentation

        :param query: Query parameters (optional)
        :return: components list
        """
        params_path = {"realm-name": self.realm_name}
        data_raw = self.raw_get(URL_ADMIN_COMPONENTS.format(**params_path), data=None, **query)
        return raise_error_from_response(data_raw, KeycloakGetError)

    def create_component(self, payload):
        """
        Create a new component.

        ComponentRepresentation
        https://www.keycloak.org/docs-api/8.0/rest-api/index.html#_componentrepresentation

        :param payload: ComponentRepresentation

        :return: UserRepresentation
        """
        params_path = {"realm-name": self.realm_name}

        data_raw = self.raw_post(
            URL_ADMIN_COMPONENTS.format(**params_path), data=json.dumps(payload)
        )
        return raise_error_from_response(data_raw, KeycloakGetError, expected_codes=[201])

    def get_component(self, component_id):
        """
        Get representation of the component

        :param component_id: Component id

        ComponentRepresentation
        https://www.keycloak.org/docs-api/8.0/rest-api/index.html#_componentrepresentation

        :return: ComponentRepresentation
        """
        params_path = {"realm-name": self.realm_name, "component-id": component_id}
        data_raw = self.raw_get(URL_ADMIN_COMPONENT.format(**params_path))
        return raise_error_from_response(data_raw, KeycloakGetError)

    def update_component(self, component_id, payload):
        """
        Update the component

        :param component_id: Component id
        :param payload: ComponentRepresentation
        https://www.keycloak.org/docs-api/8.0/rest-api/index.html#_componentrepresentation

        :return: Http response
        """
        params_path = {"realm-name": self.realm_name, "component-id": component_id}
        data_raw = self.raw_put(
            URL_ADMIN_COMPONENT.format(**params_path), data=json.dumps(payload)
        )
        return raise_error_from_response(data_raw, KeycloakGetError, expected_codes=[204])

    def delete_component(self, component_id):
        """
        Delete the component

        :param component_id: Component id

        :return: Http response
        """
        params_path = {"realm-name": self.realm_name, "component-id": component_id}
        data_raw = self.raw_delete(URL_ADMIN_COMPONENT.format(**params_path))
        return raise_error_from_response(data_raw, KeycloakGetError, expected_codes=[204])

    def get_keys(self):
        """
        Return a list of keys, filtered according to query parameters

        KeysMetadataRepresentation
        https://www.keycloak.org/docs-api/8.0/rest-api/index.html#_key_resource

        :return: keys list
        """
        params_path = {"realm-name": self.realm_name}
        data_raw = self.raw_get(URL_ADMIN_KEYS.format(**params_path), data=None)
        return raise_error_from_response(data_raw, KeycloakGetError)

    def get_events(self, query=None):
        """
        Return a list of events, filtered according to query parameters

        EventRepresentation array
        https://www.keycloak.org/docs-api/8.0/rest-api/index.html#_eventrepresentation

        :return: events list
        """
        params_path = {"realm-name": self.realm_name}
        data_raw = self.raw_get(URL_ADMIN_EVENTS.format(**params_path), data=None, **query)
        return raise_error_from_response(data_raw, KeycloakGetError)

    def set_events(self, payload):
        """
        Set realm events configuration

        RealmEventsConfigRepresentation
        https://www.keycloak.org/docs-api/8.0/rest-api/index.html#_realmeventsconfigrepresentation

        :return: Http response
        """
        params_path = {"realm-name": self.realm_name}
        data_raw = self.raw_put(URL_ADMIN_EVENTS.format(**params_path), data=json.dumps(payload))
        return raise_error_from_response(data_raw, KeycloakGetError, expected_codes=[204])

    def raw_get(self, *args, **kwargs):
        """
        Calls connection.raw_get.

        If auto_refresh is set for *get* and *access_token* is expired, it will refresh the token
        and try *get* once more.
        """
        r = self.connection.raw_get(*args, **kwargs)
        if "get" in self.auto_refresh_token and r.status_code == 401:
            self.refresh_token()
            return self.connection.raw_get(*args, **kwargs)
        return r

    def raw_post(self, *args, **kwargs):
        """
        Calls connection.raw_post.

        If auto_refresh is set for *post* and *access_token* is expired, it will refresh the token
        and try *post* once more.
        """
        r = self.connection.raw_post(*args, **kwargs)
        if "post" in self.auto_refresh_token and r.status_code == 401:
            self.refresh_token()
            return self.connection.raw_post(*args, **kwargs)
        return r

    def raw_put(self, *args, **kwargs):
        """
        Calls connection.raw_put.

        If auto_refresh is set for *put* and *access_token* is expired, it will refresh the token
        and try *put* once more.
        """
        r = self.connection.raw_put(*args, **kwargs)
        if "put" in self.auto_refresh_token and r.status_code == 401:
            self.refresh_token()
            return self.connection.raw_put(*args, **kwargs)
        return r

    def raw_delete(self, *args, **kwargs):
        """
        Calls connection.raw_delete.

        If auto_refresh is set for *delete* and *access_token* is expired, it will refresh the token
        and try *delete* once more.
        """
        r = self.connection.raw_delete(*args, **kwargs)
        if "delete" in self.auto_refresh_token and r.status_code == 401:
            self.refresh_token()
            return self.connection.raw_delete(*args, **kwargs)
        return r

    def get_token(self):
        if self.user_realm_name:
            token_realm_name = self.user_realm_name
        elif self.realm_name:
            token_realm_name = self.realm_name
        else:
            token_realm_name = "master"

        self.keycloak_openid = KeycloakOpenID(
            server_url=self.server_url,
            client_id=self.client_id,
            realm_name=token_realm_name,
            verify=self.verify,
            client_secret_key=self.client_secret_key,
            custom_headers=self.custom_headers,
        )

        grant_type = ["password"]
        if self.client_secret_key:
            grant_type = ["client_credentials"]
            if self.user_realm_name:
                self.realm_name = self.user_realm_name

        if self.username and self.password:
<<<<<<< HEAD
            self._token = self.keycloak_openid.token(
                self.username, self.password, grant_type=grant_type
            )
=======
            self._token = self.keycloak_openid.token(self.username, self.password,
                                                     grant_type=grant_type, totp=self.totp)
>>>>>>> e68114ab

            headers = {
                "Authorization": "Bearer " + self.token.get("access_token"),
                "Content-Type": "application/json",
            }
        else:
            self._token = None
            headers = {}

        if self.custom_headers is not None:
            # merge custom headers to main headers
            headers.update(self.custom_headers)

        self._connection = ConnectionManager(
            base_url=self.server_url, headers=headers, timeout=60, verify=self.verify
        )

    def refresh_token(self):
        refresh_token = self.token.get("refresh_token", None)
        if refresh_token is None:
            self.get_token()
        else:
            try:
                self.token = self.keycloak_openid.refresh_token(refresh_token)
            except KeycloakGetError as e:
                list_errors = [
                    b"Refresh token expired",
                    b"Token is not active",
                    b"Session not active",
                ]
                if e.response_code == 400 and any(err in e.response_body for err in list_errors):
                    self.get_token()
                else:
                    raise

        self.connection.add_param_headers(
            "Authorization", "Bearer " + self.token.get("access_token")
        )

    def get_client_all_sessions(self, client_id):
        """
        Get sessions associated with the client

        :param client_id:  id of client

        UserSessionRepresentation
        http://www.keycloak.org/docs-api/3.3/rest-api/index.html#_usersessionrepresentation

        :return: UserSessionRepresentation
        """
        params_path = {"realm-name": self.realm_name, "id": client_id}
        data_raw = self.raw_get(URL_ADMIN_CLIENT_ALL_SESSIONS.format(**params_path))
        return raise_error_from_response(data_raw, KeycloakGetError)

    def delete_user_realm_role(self, user_id, payload):
        """
        Delete realm-level role mappings
        DELETE admin/realms/{realm-name}/users/{id}/role-mappings/realm

        """
        params_path = {"realm-name": self.realm_name, "id": str(user_id)}
        data_raw = self.raw_delete(
            URL_ADMIN_DELETE_USER_ROLE.format(**params_path), data=json.dumps(payload)
        )
        return raise_error_from_response(data_raw, KeycloakGetError, expected_codes=[204])

    def get_client_sessions_stats(self):
        """
        Get current session count for all clients with active sessions

        https://www.keycloak.org/docs-api/16.1/rest-api/index.html#_getclientsessionstats

        :return: Dict of clients and session count
        """
        params_path = {"realm-name": self.realm_name}
        data_raw = self.raw_get(self.URL_ADMIN_CLIENT_SESSION_STATS.format(**params_path))
        return raise_error_from_response(data_raw, KeycloakGetError)<|MERGE_RESOLUTION|>--- conflicted
+++ resolved
@@ -134,12 +134,12 @@
     _custom_headers = None
     _user_realm_name = None
 
-<<<<<<< HEAD
     def __init__(
         self,
         server_url,
         username=None,
         password=None,
+        totp=None,
         realm_name="master",
         client_id="admin-cli",
         verify=True,
@@ -148,10 +148,6 @@
         user_realm_name=None,
         auto_refresh_token=None,
     ):
-=======
-    def __init__(self, server_url, username=None, password=None, totp=None, realm_name='master', client_id='admin-cli',
-                 verify=True, client_secret_key=None, custom_headers=None, user_realm_name=None, auto_refresh_token=None):
->>>>>>> e68114ab
         """
 
         :param server_url: Keycloak server url
@@ -2449,14 +2445,9 @@
                 self.realm_name = self.user_realm_name
 
         if self.username and self.password:
-<<<<<<< HEAD
             self._token = self.keycloak_openid.token(
-                self.username, self.password, grant_type=grant_type
+                self.username, self.password, grant_type=grant_type, totp=self.totp
             )
-=======
-            self._token = self.keycloak_openid.token(self.username, self.password,
-                                                     grant_type=grant_type, totp=self.totp)
->>>>>>> e68114ab
 
             headers = {
                 "Authorization": "Bearer " + self.token.get("access_token"),
