--- conflicted
+++ resolved
@@ -45,12 +45,8 @@
 
     PAGE_SIZE = 100
 
-<<<<<<< HEAD
-    def __init__(self, server_url, username, password, realm_name='master', client_id='admin-cli', verify=True, client_secret_key=None, user_realm_name=None):
-=======
     def __init__(self, server_url, username, password, realm_name='master', client_id='admin-cli', verify=True,
-                 client_secret_key=None, custom_headers=None):
->>>>>>> 1a461825
+                 client_secret_key=None, custom_headers=None, user_realm_name=None):
         """
 
         :param server_url: Keycloak server url
@@ -68,15 +64,10 @@
         self._realm_name = realm_name
 
         # Get token Admin
-<<<<<<< HEAD
         keycloak_openid = KeycloakOpenID(server_url=server_url, client_id=client_id, realm_name=user_realm_name or realm_name,
-                                         verify=verify, client_secret_key=client_secret_key)
-=======
-        keycloak_openid = KeycloakOpenID(server_url=server_url, client_id=client_id, realm_name=realm_name,
                                          verify=verify, client_secret_key=client_secret_key,
                                          custom_headers=custom_headers)
->>>>>>> 1a461825
-
+        
         grant_type = ["password"]
         if client_secret_key:
             grant_type = ["client_credentials"]
