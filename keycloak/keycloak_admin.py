--- conflicted
+++ resolved
@@ -23,14 +23,9 @@
     URL_ADMIN_USERS_COUNT, URL_ADMIN_USER, URL_ADMIN_USER_CONSENTS, \
     URL_ADMIN_SEND_UPDATE_ACCOUNT, URL_ADMIN_RESET_PASSWORD, URL_ADMIN_SEND_VERIFY_EMAIL, URL_ADMIN_GET_SESSIONS, \
     URL_ADMIN_SERVER_INFO, URL_ADMIN_CLIENTS, URL_ADMIN_CLIENT, URL_ADMIN_CLIENT_ROLES, URL_ADMIN_REALM_ROLES, \
-<<<<<<< HEAD
     URL_ADMIN_GROUP, URL_ADMIN_GROUPS, URL_ADMIN_GROUP_CHILD, URL_ADMIN_USER_GROUP, URL_ADMIN_GROUP_MEMBERS, \
-    URL_ADMIN_USER_GROUPS, URL_ADMIN_GROUP_PERMISSIONS, URL_ADMIN_USER_CLIENT_ROLES, URL_ADMIN_USER_STORAGE
-=======
-    URL_ADMIN_CLIENT_AUTHZ_SETTINGS, URL_ADMIN_CLIENT_AUTHZ_RESOURCES, \
-    URL_ADMIN_GROUP, URL_ADMIN_GROUPS, URL_ADMIN_GROUP_CHILD, URL_ADMIN_USER_GROUP,\
-    URL_ADMIN_GROUP_PERMISSIONS, URL_ADMIN_USER_CLIENT_ROLES, URL_ADMIN_USER_STORAGE
->>>>>>> 7fdcc5d2
+    URL_ADMIN_USER_GROUPS, URL_ADMIN_GROUP_PERMISSIONS, URL_ADMIN_USER_CLIENT_ROLES, URL_ADMIN_USER_STORAGE, \
+    URL_ADMIN_CLIENT_AUTHZ_SETTINGS, URL_ADMIN_CLIENT_AUTHZ_RESOURCES, URL_ADMIN_IDPS
 
 from .keycloak_openid import KeycloakOpenID
 
@@ -567,9 +562,6 @@
 
         return None
 
-<<<<<<< HEAD
-    def create_client(self, payload, skip_exists=False):
-=======
     def get_client_authz_settings(self, client_id):
         """
         Get authorization json from client.
@@ -596,13 +588,13 @@
         data_raw = self.connection.raw_get(URL_ADMIN_CLIENT_AUTHZ_RESOURCES.format(**params_path))
         return data_raw
 
-    def create_client(self, payload):
->>>>>>> 7fdcc5d2
+    def create_client(self, payload, skip_exists=False):
         """
         Create a client
 
         ClientRepresentation: http://www.keycloak.org/docs-api/3.3/rest-api/index.html#_clientrepresentation
 
+        :param skip_exists: Skip if client already exist.
         :param payload: ClientRepresentation
         :return:  Keycloak server response (UserRepresentation)
         """
