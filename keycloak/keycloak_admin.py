# -*- coding: utf-8 -*-
#
# Copyright (C) 2017 Marcos Pereira <marcospereira.mpj@gmail.com>
#
# This program is free software: you can redistribute it and/or modify
# it under the terms of the GNU Lesser General Public License as published by
# the Free Software Foundation, either version 3 of the License, or
# (at your option) any later version.
#
# This program is distributed in the hope that it will be useful,
# but WITHOUT ANY WARRANTY; without even the implied warranty of
# MERCHANTABILITY or FITNESS FOR A PARTICULAR PURPOSE.  See the
# GNU Lesser General Public License for more details.
#
# You should have received a copy of the GNU Lesser General Public License
# along with this program.  If not, see <http://www.gnu.org/licenses/>.

# Unless otherwise stated in the comments, "id", in e.g. user_id, refers to the
# internal Keycloak server ID, usually a uuid string

from keycloak.urls_patterns import URL_ADMIN_CLIENT_ROLE
from .urls_patterns import \
    URL_ADMIN_USERS_COUNT, URL_ADMIN_USER, URL_ADMIN_USER_CONSENTS, \
    URL_ADMIN_SEND_UPDATE_ACCOUNT, URL_ADMIN_RESET_PASSWORD, URL_ADMIN_SEND_VERIFY_EMAIL, URL_ADMIN_GET_SESSIONS, \
    URL_ADMIN_SERVER_INFO, URL_ADMIN_CLIENTS, URL_ADMIN_CLIENT, URL_ADMIN_CLIENT_ROLES, URL_ADMIN_REALM_ROLES, \
<<<<<<< HEAD
    URL_ADMIN_GROUP, URL_ADMIN_GROUPS, URL_ADMIN_GROUP_CHILD, URL_ADMIN_USER_GROUP, URL_ADMIN_GROUP_MEMBERS, \
    URL_ADMIN_USER_GROUPS, URL_ADMIN_GROUP_PERMISSIONS, URL_ADMIN_USER_CLIENT_ROLES, URL_ADMIN_USER_STORAGE, \
    URL_ADMIN_CLIENT_AUTHZ_SETTINGS, URL_ADMIN_CLIENT_AUTHZ_RESOURCES, URL_ADMIN_IDPS
=======
    URL_ADMIN_GROUP, URL_ADMIN_GROUPS, URL_ADMIN_GROUP_CHILD, URL_ADMIN_USER_GROUP, \
    URL_ADMIN_GROUP_PERMISSIONS, URL_ADMIN_USER_CLIENT_ROLES, URL_ADMIN_USER_CLIENT_ROLES_AVAILABLE, \
    URL_ADMIN_USER_CLIENT_ROLES_COMPOSITE, URL_ADMIN_USER_STORAGE
>>>>>>> 511eb4ae

from .keycloak_openid import KeycloakOpenID

from .exceptions import raise_error_from_response, KeycloakGetError

from .urls_patterns import (
    URL_ADMIN_USERS,
)

from .connection import ConnectionManager
import json


class KeycloakAdmin:

    def __init__(self, server_url, username, password, realm_name='master', client_id='admin-cli', verify=True):
        """

        :param server_url: Keycloak server url
        :param username: admin username
        :param password: admin password
        :param realm_name: realm name
        :param client_id: client id
        :param verify: True if want check connection SSL
        """
        self._username = username
        self._password = password
        self._client_id = client_id
        self._realm_name = realm_name

        # Get token Admin
        keycloak_openid = KeycloakOpenID(server_url=server_url, client_id=client_id, realm_name=realm_name,
                                         verify=verify)
        self._token = keycloak_openid.token(username, password)

        self._connection = ConnectionManager(base_url=server_url,
                                             headers={'Authorization': 'Bearer ' + self.token.get('access_token'),
                                                      'Content-Type': 'application/json'},
                                             timeout=60,
                                             verify=verify)

    @property
    def realm_name(self):
        return self._realm_name

    @realm_name.setter
    def realm_name(self, value):
        self._realm_name = value

    @property
    def connection(self):
        return self._connection

    @connection.setter
    def connection(self, value):
        self._connection = value

    @property
    def client_id(self):
        return self._client_id

    @client_id.setter
    def client_id(self, value):
        self._client_id = value

    @property
    def username(self):
        return self._username

    @username.setter
    def username(self, value):
        self._username = value

    @property
    def password(self):
        return self._password

    @password.setter
    def password(self, value):
        self._password = value

    @property
    def token(self):
        return self._token

    @token.setter
    def token(self, value):
        self._token = value

    def get_users(self, query=None):
        """
        Get users Returns a list of users, filtered according to query parameters

        :return: users list
        """
        params_path = {"realm-name": self.realm_name}
        data_raw = self.connection.raw_get(URL_ADMIN_USERS.format(**params_path), **query)
        return raise_error_from_response(data_raw, KeycloakGetError)

    def get_idps(self):
        """
        Returns a list of ID Providers,

        IdentityProviderRepresentation
        https://www.keycloak.org/docs-api/3.3/rest-api/index.html#_identityproviderrepresentation

        :return: array IdentityProviderRepresentation
        """
        params_path = {"realm-name": self.realm_name}
        data_raw = self.connection.raw_get(URL_ADMIN_IDPS.format(**params_path))
        return raise_error_from_response(data_raw, KeycloakGetError)

    def create_user(self, payload):
        """
        Create a new user Username must be unique

        UserRepresentation
        http://www.keycloak.org/docs-api/3.3/rest-api/index.html#_userrepresentation

        :param payload: UserRepresentation

        :return: UserRepresentation
        """
        params_path = {"realm-name": self.realm_name}

        exists = self.get_user_id(username=payload['username'])

        if exists is not None:
            return str(exists)

        data_raw = self.connection.raw_post(URL_ADMIN_USERS.format(**params_path),
                                            data=json.dumps(payload))
        return raise_error_from_response(data_raw, KeycloakGetError, expected_code=201)

    def users_count(self):
        """
        User counter

        :return: counter
        """
        params_path = {"realm-name": self.realm_name}
        data_raw = self.connection.raw_get(URL_ADMIN_USERS_COUNT.format(**params_path))
        return raise_error_from_response(data_raw, KeycloakGetError)

    def get_user_id(self, username):
        """
        Get internal keycloak user id from username
        This is required for further actions against this user.

        UserRepresentation
        http://www.keycloak.org/docs-api/3.3/rest-api/index.html#_userrepresentation

        :param username: id in UserRepresentation

        :return: user_id
        """
        params_path = {"realm-name": self.realm_name, "username": username}
        data_raw = self.connection.raw_get(URL_ADMIN_USERS.format(**params_path))
        data_content = raise_error_from_response(data_raw, KeycloakGetError)

        for user in data_content:
            this_use_rname = json.dumps(user["username"]).strip('"')
            if this_use_rname == username:
                return json.dumps(user["id"]).strip('"')

        return None

    def get_user(self, user_id):
        """
        Get representation of the user

        :param user_id: User id

        UserRepresentation: http://www.keycloak.org/docs-api/3.3/rest-api/index.html#_userrepresentation

        :return: UserRepresentation
        """
        params_path = {"realm-name": self.realm_name, "id": user_id}
        data_raw = self.connection.raw_get(URL_ADMIN_USER.format(**params_path))
        return raise_error_from_response(data_raw, KeycloakGetError)

    def get_user_groups(self, user_id):
        """
        Get user groups Returns a list of groups of which the user is a member

        :param user_id: User id

        :return: user groups list
        """
        params_path = {"realm-name": self.realm_name, "id": user_id}
        data_raw = self.connection.raw_get(URL_ADMIN_USER_GROUPS.format(**params_path))
        return raise_error_from_response(data_raw, KeycloakGetError)

    def update_user(self, user_id, payload):
        """
        Update the user

        :param user_id: User id
        :param payload: UserRepresentation

        :return: Http response
        """
        params_path = {"realm-name": self.realm_name, "id": user_id}
        data_raw = self.connection.raw_put(URL_ADMIN_USER.format(**params_path),
                                           data=json.dumps(payload))
        return raise_error_from_response(data_raw, KeycloakGetError, expected_code=204)

    def delete_user(self, user_id):
        """
        Delete the user

        :param user_id: User id

        :return: Http response
        """
        params_path = {"realm-name": self.realm_name, "id": user_id}
        data_raw = self.connection.raw_delete(URL_ADMIN_USER.format(**params_path))
        return raise_error_from_response(data_raw, KeycloakGetError, expected_code=204)

    def set_user_password(self, user_id, password, temporary=True):
        """
        Set up a password for the user. If temporary is True, the user will have to reset
        the temporary password next time they log in.

        http://www.keycloak.org/docs-api/3.2/rest-api/#_users_resource
        http://www.keycloak.org/docs-api/3.2/rest-api/#_credentialrepresentation

        :param user_id: User id
        :param password: New password
        :param temporary: True if password is temporary

        :return:
        """
        payload = {"type": "password", "temporary": temporary, "value": password}
        params_path = {"realm-name": self.realm_name, "id": user_id}
        data_raw = self.connection.raw_put(URL_ADMIN_RESET_PASSWORD.format(**params_path),
                                           data=json.dumps(payload))
        return raise_error_from_response(data_raw, KeycloakGetError, expected_code=204)

    def consents_user(self, user_id):
        """
        Get consents granted by the user

        :param user_id: User id

        :return: consents
        """
        params_path = {"realm-name": self.realm_name, "id": user_id}
        data_raw = self.connection.raw_get(URL_ADMIN_USER_CONSENTS.format(**params_path))
        return raise_error_from_response(data_raw, KeycloakGetError)

    def send_update_account(self, user_id, payload, client_id=None, lifespan=None, redirect_uri=None):
        """
        Send a update account email to the user An email contains a
        link the user can click to perform a set of required actions.

        :param user_id:
        :param payload:
        :param client_id:
        :param lifespan:
        :param redirect_uri:

        :return:
        """
        params_path = {"realm-name": self.realm_name, "id": user_id}
        params_query = {"client_id": client_id, "lifespan": lifespan, "redirect_uri": redirect_uri}
        data_raw = self.connection.raw_put(URL_ADMIN_SEND_UPDATE_ACCOUNT.format(**params_path),
                                           data=payload, **params_query)
        return raise_error_from_response(data_raw, KeycloakGetError)

    def send_verify_email(self, user_id, client_id=None, redirect_uri=None):
        """
        Send a update account email to the user An email contains a
        link the user can click to perform a set of required actions.

        :param user_id: User id
        :param client_id: Client id
        :param redirect_uri: Redirect uri

        :return:
        """
        params_path = {"realm-name": self.realm_name, "id": user_id}
        params_query = {"client_id": client_id, "redirect_uri": redirect_uri}
        data_raw = self.connection.raw_put(URL_ADMIN_SEND_VERIFY_EMAIL.format(**params_path),
                                           data={}, **params_query)
        return raise_error_from_response(data_raw, KeycloakGetError)

    def get_sessions(self, user_id):
        """
        Get sessions associated with the user

        :param user_id:  id of user

        UserSessionRepresentation
        http://www.keycloak.org/docs-api/3.3/rest-api/index.html#_usersessionrepresentation

        :return: UserSessionRepresentation
        """
        params_path = {"realm-name": self.realm_name, "id": user_id}
        data_raw = self.connection.raw_get(URL_ADMIN_GET_SESSIONS.format(**params_path))
        return raise_error_from_response(data_raw, KeycloakGetError)

    def get_server_info(self):
        """
        Get themes, social providers, auth providers, and event listeners available on this server

        ServerInfoRepresentation
        http://www.keycloak.org/docs-api/3.3/rest-api/index.html#_serverinforepresentation

        :return: ServerInfoRepresentation
        """
        data_raw = self.connection.raw_get(URL_ADMIN_SERVER_INFO)
        return raise_error_from_response(data_raw, KeycloakGetError)

    def get_groups(self):
        """
        Get groups belonging to the realm. Returns a list of groups belonging to the realm

        GroupRepresentation
        http://www.keycloak.org/docs-api/3.2/rest-api/#_grouprepresentation

        :return: array GroupRepresentation
        """
        params_path = {"realm-name": self.realm_name}
        data_raw = self.connection.raw_get(URL_ADMIN_GROUPS.format(**params_path))
        return raise_error_from_response(data_raw, KeycloakGetError)

    def get_group(self, group_id):
        """
        Get group by id. Returns full group details

        GroupRepresentation
        http://www.keycloak.org/docs-api/3.2/rest-api/#_grouprepresentation

        :return: Keycloak server response (GroupRepresentation)
        """
        params_path = {"realm-name": self.realm_name, "id": group_id}
        data_raw = self.connection.raw_get(URL_ADMIN_GROUP.format(**params_path))
        return raise_error_from_response(data_raw, KeycloakGetError)

    def get_subgroups(self, group, path):
        """
        Utility function to iterate through nested group structures

        GroupRepresentation
        http://www.keycloak.org/docs-api/3.2/rest-api/#_grouprepresentation

        :param name: group (GroupRepresentation)
        :param path: group path (string)

        :return: Keycloak server response (GroupRepresentation)
        """

        for subgroup in group["subGroups"]:
            if subgroup['path'] == path:
                return subgroup
            elif subgroup["subGroups"]:
                 for subgroup in group["subGroups"]:
                    return self.get_subgroups(subgroup, path)
        return None

    def get_group_members(self, group_id):
        """
        Get members by group id. Returns group members

        GroupRepresentation
        http://www.keycloak.org/docs-api/3.2/rest-api/#_userrepresentation

        :return: Keycloak server response (UserRepresentation)
        """
        params_path = {"realm-name": self.realm_name, "id": group_id}
        data_raw = self.connection.raw_get(URL_ADMIN_GROUP_MEMBERS.format(**params_path))
        return raise_error_from_response(data_raw, KeycloakGetError)

    def get_group_by_path(self, path, search_in_subgroups=False):
        """
        Get group id based on name or path.
        A straight name or path match with a top-level group will return first.
        Subgroups are traversed, the first to match path (or name with path) is returned.

        GroupRepresentation
        http://www.keycloak.org/docs-api/3.2/rest-api/#_grouprepresentation

        :param path: group path
        :param search_in_subgroups: True if want search in the subgroups
        :return: Keycloak server response (GroupRepresentation)
        """

        groups = self.get_groups()

        # TODO: Review this code is necessary
        for group in groups:
            if group['path'] == path:
                return group
            elif search_in_subgroups and group["subGroups"]:
                res = self.get_subgroups(group, path)
                if res != None:
                    return res
        return None

    def create_group(self, payload, parent=None, skip_exists=False):
        """
        Creates a group in the Realm

        :param payload: GroupRepresentation
        :param parent: parent group's id. Required to create a sub-group.

        GroupRepresentation
        http://www.keycloak.org/docs-api/3.2/rest-api/#_grouprepresentation

        :return: Http response
        """
        name = payload['name']
        path = payload['path']
        exists = None

        if name is None and path is not None:
          path="/" + name

        elif path is not None:
            exists = self.get_group_by_path(path=path, search_in_subgroups=True)

        if exists is not None:
            return str(exists)

        if parent is None:
          params_path = {"realm-name": self.realm_name}
          data_raw = self.connection.raw_post(URL_ADMIN_GROUPS.format(**params_path),
                                            data=json.dumps(payload))
        else:
          params_path = {"realm-name": self.realm_name, "id": parent,}
          data_raw = self.connection.raw_post(URL_ADMIN_GROUP_CHILD.format(**params_path),
                                            data=json.dumps(payload))
        return raise_error_from_response(data_raw, KeycloakGetError, expected_code=201, skip_exists=skip_exists)

    def group_set_permissions(self, group_id, enabled=True):
        """
        Enable/Disable permissions for a group. Cannot delete group if disabled

        :param group_id: id of group
        :param enabled: boolean
        :return: Keycloak server response
        """

        params_path = {"realm-name": self.realm_name, "id": group_id}
        data_raw = self.connection.raw_put(URL_ADMIN_GROUP_PERMISSIONS.format(**params_path),
                                           data=json.dumps({"enabled": enabled}))
        return raise_error_from_response(data_raw, KeycloakGetError)

    def group_user_add(self, user_id, group_id):
        """
        Add user to group (user_id and group_id)

        :param group_id:  id of group
        :param user_id:  id of user
        :param group_id:  id of group to add to
        :return: Keycloak server response
        """

        params_path = {"realm-name": self.realm_name, "id": user_id, "group-id": group_id}
        data_raw = self.connection.raw_put(URL_ADMIN_USER_GROUP.format(**params_path), data=None)
        return raise_error_from_response(data_raw, KeycloakGetError, expected_code=204)

    def group_user_remove(self, user_id, group_id):
        """
        Remove user from group (user_id and group_id)

        :param group_id:  id of group
        :param user_id:  id of user
        :param group_id:  id of group to add to
        :return: Keycloak server response
        """

        params_path = {"realm-name": self.realm_name, "id": user_id, "group-id": group_id}
        data_raw = self.connection.raw_delete(URL_ADMIN_USER_GROUP.format(**params_path))
        return raise_error_from_response(data_raw, KeycloakGetError, expected_code=204)

    def delete_group(self, group_id):
        """
        Deletes a group in the Realm

        :param group_id:  id of group to delete
        :return: Keycloak server response
        """

        params_path = {"realm-name": self.realm_name, "id": group_id}
        data_raw = self.connection.raw_delete(URL_ADMIN_GROUP.format(**params_path))
        return raise_error_from_response(data_raw, KeycloakGetError, expected_code=204)

    def get_clients(self):
        """
        Get clients belonging to the realm Returns a list of clients belonging to the realm

        ClientRepresentation
        http://www.keycloak.org/docs-api/3.3/rest-api/index.html#_clientrepresentation

        :return: Keycloak server response (ClientRepresentation)
        """

        params_path = {"realm-name": self.realm_name}
        data_raw = self.connection.raw_get(URL_ADMIN_CLIENTS.format(**params_path))
        return raise_error_from_response(data_raw, KeycloakGetError)

    def get_client(self, client_id):
        """
        Get representation of the client

        ClientRepresentation
        http://www.keycloak.org/docs-api/3.3/rest-api/index.html#_clientrepresentation

        :param client_id:  id of client (not client-id)
        :return: Keycloak server response (ClientRepresentation)
        """

        params_path = {"realm-name": self.realm_name, "id": client_id}
        data_raw = self.connection.raw_get(URL_ADMIN_CLIENT.format(**params_path))
        return raise_error_from_response(data_raw, KeycloakGetError)

    def get_client_id(self, client_name):
        """
        Get internal keycloak client id from client-id.
        This is required for further actions against this client.

        :param client_name: name in ClientRepresentation
        http://www.keycloak.org/docs-api/3.3/rest-api/index.html#_clientrepresentation
        :return: client_id (uuid as string)
        """

        clients = self.get_clients()

        for client in clients:
            if client_name == client.get('name') or client_name == client.get('clientId'):
                return client["id"]

        return None

    def get_client_authz_settings(self, client_id):
        """
        Get authorization json from client.

        :param client_id: id in ClientRepresentation
        http://www.keycloak.org/docs-api/3.3/rest-api/index.html#_clientrepresentation
        :return: Keycloak server response
        """

        params_path = {"realm-name": self.realm_name, "id": client_id}
        data_raw = self.connection.raw_get(URL_ADMIN_CLIENT_AUTHZ_SETTINGS.format(**params_path))
        return data_raw

    def get_client_authz_resources(self, client_id):
        """
        Get resources from client.

        :param client_id: id in ClientRepresentation
        http://www.keycloak.org/docs-api/3.3/rest-api/index.html#_clientrepresentation
        :return: Keycloak server response
        """

        params_path = {"realm-name": self.realm_name, "id": client_id}
        data_raw = self.connection.raw_get(URL_ADMIN_CLIENT_AUTHZ_RESOURCES.format(**params_path))
        return data_raw

    def create_client(self, payload, skip_exists=False):
        """
        Create a client

        ClientRepresentation: http://www.keycloak.org/docs-api/3.3/rest-api/index.html#_clientrepresentation

        :param skip_exists: Skip if client already exist.
        :param payload: ClientRepresentation
        :return:  Keycloak server response (UserRepresentation)
        """

        params_path = {"realm-name": self.realm_name}
        data_raw = self.connection.raw_post(URL_ADMIN_CLIENTS.format(**params_path),
                                            data=json.dumps(payload))
        return raise_error_from_response(data_raw, KeycloakGetError, expected_code=201, skip_exists=skip_exists)

    def delete_client(self, client_id):
        """
        Get representation of the client

        ClientRepresentation
        http://www.keycloak.org/docs-api/3.3/rest-api/index.html#_clientrepresentation

        :param client_id: keycloak client id (not oauth client-id)
        :return: Keycloak server response (ClientRepresentation)
        """

        params_path = {"realm-name": self.realm_name, "id": client_id}
        data_raw = self.connection.raw_delete(URL_ADMIN_CLIENT.format(**params_path))
        return raise_error_from_response(data_raw, KeycloakGetError, expected_code=204)

    def get_realm_roles(self):
        """
        Get all roles for the realm or client

        RoleRepresentation
        http://www.keycloak.org/docs-api/3.3/rest-api/index.html#_rolerepresentation

        :return: Keycloak server response (RoleRepresentation)
        """

        params_path = {"realm-name": self.realm_name}
        data_raw = self.connection.raw_get(URL_ADMIN_REALM_ROLES.format(**params_path))
        return raise_error_from_response(data_raw, KeycloakGetError)

    def get_client_roles(self, client_id):
        """
        Get all roles for the client

        :param client_id: id of client (not client-id)

        RoleRepresentation
        http://www.keycloak.org/docs-api/3.3/rest-api/index.html#_rolerepresentation

        :return: Keycloak server response (RoleRepresentation)
        """

        params_path = {"realm-name": self.realm_name, "id": client_id}
        data_raw = self.connection.raw_get(URL_ADMIN_CLIENT_ROLES.format(**params_path))
        return raise_error_from_response(data_raw, KeycloakGetError)

    def get_client_role(self, client_id, role_name):
        """
        Get client role id by name
        This is required for further actions with this role.

        :param client_id: id of client (not client-id)
        :param role_name: role’s name (not id!)

        RoleRepresentation
        http://www.keycloak.org/docs-api/3.3/rest-api/index.html#_rolerepresentation

        :return: role_id
        """
        params_path = {"realm-name": self.realm_name, "id": client_id, "role-name": role_name}
        data_raw = self.connection.raw_get(URL_ADMIN_CLIENT_ROLE.format(**params_path))
        return raise_error_from_response(data_raw, KeycloakGetError)

    def get_client_role_id(self, client_id, role_name):
        """
        Warning: Deprecated

        Get client role id by name
        This is required for further actions with this role.

        :param client_id: id of client (not client-id)
        :param role_name: role’s name (not id!)

        RoleRepresentation
        http://www.keycloak.org/docs-api/3.3/rest-api/index.html#_rolerepresentation

        :return: role_id
        """
        role = self.get_client_role(client_id, role_name)
        return role.get("id")

    def create_client_role(self, payload, skip_exists=False):
        """
        Create a client role

        RoleRepresentation
        http://www.keycloak.org/docs-api/3.3/rest-api/index.html#_rolerepresentation

        :param payload: id of client (not client-id), role_name: name of role
        :return: Keycloak server response (RoleRepresentation)
        """

        params_path = {"realm-name": self.realm_name, "id": self.client_id}
        data_raw = self.connection.raw_post(URL_ADMIN_CLIENT_ROLES.format(**params_path),
                                            data=json.dumps(payload))
        return raise_error_from_response(data_raw, KeycloakGetError, expected_code=201, skip_exists=skip_exists)

    def delete_client_role(self, role_name):
        """
        Create a client role

        RoleRepresentation
        http://www.keycloak.org/docs-api/3.3/rest-api/index.html#_rolerepresentation

        :param role_name: role’s name (not id!)
        """
        params_path = {"realm-name": self.realm_name, "id": self.client_id, "role-name": role_name}
        data_raw = self.connection.raw_delete(URL_ADMIN_CLIENT_ROLE.format(**params_path))
        return raise_error_from_response(data_raw, KeycloakGetError, expected_code=204)

    def assign_client_role(self, user_id, client_id, roles):
        """
        Assign a client role to a user

        :param client_id: id of client (not client-id)
        :param user_id: id of user
        :param client_id: id of client containing role,
        :param roles: roles list or role (use RoleRepresentation)
        :return Keycloak server response
        """

        payload = roles if isinstance(roles, list) else [roles]
        params_path = {"realm-name": self.realm_name, "id": user_id, "client-id": client_id}
        data_raw = self.connection.raw_post(URL_ADMIN_USER_CLIENT_ROLES.format(**params_path),
                                            data=json.dumps(payload))
        return raise_error_from_response(data_raw, KeycloakGetError, expected_code=204)

    def get_client_roles_of_user(self, user_id, client_id):
        """
        Get all client roles for a user.

        :param client_id: id of client (not client-id)
        :param user_id: id of user
        :return: Keycloak server response (array RoleRepresentation)
        """
        return self._get_client_roles_of_user(URL_ADMIN_USER_CLIENT_ROLES, user_id, client_id)

    def get_available_client_roles_of_user(self, user_id, client_id):
        """
        Get available client role-mappings for a user.

        :param client_id: id of client (not client-id)
        :param user_id: id of user
        :return: Keycloak server response (array RoleRepresentation)
        """
        return self._get_client_roles_of_user(URL_ADMIN_USER_CLIENT_ROLES_AVAILABLE, user_id, client_id)

    def get_composite_client_roles_of_user(self, user_id, client_id):
        """
        Get composite client role-mappings for a user.

        :param client_id: id of client (not client-id)
        :param user_id: id of user
        :return: Keycloak server response (array RoleRepresentation)
        """
        return self._get_client_roles_of_user(URL_ADMIN_USER_CLIENT_ROLES_COMPOSITE, user_id, client_id)

    def _get_client_roles_of_user(self, client_level_role_mapping_url, user_id, client_id):
        params_path = {"realm-name": self.realm_name, "id": user_id, "client-id": client_id}
        data_raw = self.connection.raw_get(client_level_role_mapping_url.format(**params_path))
        return raise_error_from_response(data_raw, KeycloakGetError)

    def delete_client_roles_of_user(self, user_id, client_id, roles):
        """
        Delete client roles from a user.

        :param client_id: id of client (not client-id)
        :param user_id: id of user
        :param client_id: id of client containing role,
        :param roles: roles list or role to delete (use RoleRepresentation)
        :return: Keycloak server response
        """
        payload = roles if isinstance(roles, list) else [roles]
        params_path = {"realm-name": self.realm_name, "id": user_id, "client-id": client_id}
        data_raw = self.connection.raw_delete(URL_ADMIN_USER_CLIENT_ROLES.format(**params_path),
                                              data=json.dumps(payload))
        return raise_error_from_response(data_raw, KeycloakGetError, expected_code=204)

    def sync_users(self, storage_id, action):
        """
        Function to trigger user sync from provider

        :param storage_id:
        :param action:
        :return:
        """
        data = {'action': action}
        params_query = {"action": action}

        params_path = {"realm-name": self.realm_name, "id": storage_id}
        data_raw = self.connection.raw_post(URL_ADMIN_USER_STORAGE.format(**params_path),
                                            data=json.dumps(data), **params_query)
        return raise_error_from_response(data_raw, KeycloakGetError)<|MERGE_RESOLUTION|>--- conflicted
+++ resolved
@@ -18,20 +18,7 @@
 # Unless otherwise stated in the comments, "id", in e.g. user_id, refers to the
 # internal Keycloak server ID, usually a uuid string
 
-from keycloak.urls_patterns import URL_ADMIN_CLIENT_ROLE
-from .urls_patterns import \
-    URL_ADMIN_USERS_COUNT, URL_ADMIN_USER, URL_ADMIN_USER_CONSENTS, \
-    URL_ADMIN_SEND_UPDATE_ACCOUNT, URL_ADMIN_RESET_PASSWORD, URL_ADMIN_SEND_VERIFY_EMAIL, URL_ADMIN_GET_SESSIONS, \
-    URL_ADMIN_SERVER_INFO, URL_ADMIN_CLIENTS, URL_ADMIN_CLIENT, URL_ADMIN_CLIENT_ROLES, URL_ADMIN_REALM_ROLES, \
-<<<<<<< HEAD
-    URL_ADMIN_GROUP, URL_ADMIN_GROUPS, URL_ADMIN_GROUP_CHILD, URL_ADMIN_USER_GROUP, URL_ADMIN_GROUP_MEMBERS, \
-    URL_ADMIN_USER_GROUPS, URL_ADMIN_GROUP_PERMISSIONS, URL_ADMIN_USER_CLIENT_ROLES, URL_ADMIN_USER_STORAGE, \
-    URL_ADMIN_CLIENT_AUTHZ_SETTINGS, URL_ADMIN_CLIENT_AUTHZ_RESOURCES, URL_ADMIN_IDPS
-=======
-    URL_ADMIN_GROUP, URL_ADMIN_GROUPS, URL_ADMIN_GROUP_CHILD, URL_ADMIN_USER_GROUP, \
-    URL_ADMIN_GROUP_PERMISSIONS, URL_ADMIN_USER_CLIENT_ROLES, URL_ADMIN_USER_CLIENT_ROLES_AVAILABLE, \
-    URL_ADMIN_USER_CLIENT_ROLES_COMPOSITE, URL_ADMIN_USER_STORAGE
->>>>>>> 511eb4ae
+from .urls_patterns import *
 
 from .keycloak_openid import KeycloakOpenID
 
