# -*- coding: utf-8 -*-
#
# The MIT License (MIT)
#
# Copyright (C) 2017 Marcos Pereira <marcospereira.mpj@gmail.com>
#
# Permission is hereby granted, free of charge, to any person obtaining a copy of
# this software and associated documentation files (the "Software"), to deal in
# the Software without restriction, including without limitation the rights to
# use, copy, modify, merge, publish, distribute, sublicense, and/or sell copies of
# the Software, and to permit persons to whom the Software is furnished to do so,
# subject to the following conditions:
#
# The above copyright notice and this permission notice shall be included in all
# copies or substantial portions of the Software.
#
# THE SOFTWARE IS PROVIDED "AS IS", WITHOUT WARRANTY OF ANY KIND, EXPRESS OR
# IMPLIED, INCLUDING BUT NOT LIMITED TO THE WARRANTIES OF MERCHANTABILITY, FITNESS
# FOR A PARTICULAR PURPOSE AND NONINFRINGEMENT. IN NO EVENT SHALL THE AUTHORS OR
# COPYRIGHT HOLDERS BE LIABLE FOR ANY CLAIM, DAMAGES OR OTHER LIABILITY, WHETHER
# IN AN ACTION OF CONTRACT, TORT OR OTHERWISE, ARISING FROM, OUT OF OR IN
# CONNECTION WITH THE SOFTWARE OR THE USE OR OTHER DEALINGS IN THE SOFTWARE.

# Unless otherwise stated in the comments, "id", in e.g. user_id, refers to the
# internal Keycloak server ID, usually a uuid string

import json
from builtins import isinstance
from typing import List, Iterable

from .connection import ConnectionManager
from .exceptions import raise_error_from_response, KeycloakGetError
from .keycloak_openid import KeycloakOpenID
from .urls_patterns import URL_ADMIN_SERVER_INFO, URL_ADMIN_CLIENT_AUTHZ_RESOURCES, URL_ADMIN_CLIENT_ROLES, \
    URL_ADMIN_GET_SESSIONS, URL_ADMIN_RESET_PASSWORD, URL_ADMIN_SEND_UPDATE_ACCOUNT, \
    URL_ADMIN_USER_CLIENT_ROLES_COMPOSITE, URL_ADMIN_USER_GROUP, URL_ADMIN_REALM_ROLES, URL_ADMIN_GROUP_CHILD, \
    URL_ADMIN_USER_CONSENTS, URL_ADMIN_SEND_VERIFY_EMAIL, URL_ADMIN_CLIENT, URL_ADMIN_USER, URL_ADMIN_CLIENT_ROLE, \
    URL_ADMIN_USER_GROUPS, URL_ADMIN_CLIENTS, URL_ADMIN_FLOWS_EXECUTIONS, URL_ADMIN_GROUPS, URL_ADMIN_USER_CLIENT_ROLES, \
    URL_ADMIN_REALMS, URL_ADMIN_USERS_COUNT, URL_ADMIN_FLOWS, URL_ADMIN_GROUP, URL_ADMIN_CLIENT_AUTHZ_SETTINGS, \
    URL_ADMIN_GROUP_MEMBERS, URL_ADMIN_USER_STORAGE, URL_ADMIN_GROUP_PERMISSIONS, URL_ADMIN_IDPS, \
    URL_ADMIN_USER_CLIENT_ROLES_AVAILABLE, URL_ADMIN_USERS, URL_ADMIN_CLIENT_SCOPES, \
    URL_ADMIN_CLIENT_SCOPES_ADD_MAPPER, URL_ADMIN_CLIENT_SCOPE, URL_ADMIN_CLIENT_SECRETS, \
    URL_ADMIN_USER_REALM_ROLES


class KeycloakAdmin:

    PAGE_SIZE = 100
    
    _server_url = None
    _username = None
    _password = None
    _realm_name = None
    _client_id = None
    _verify = None
    _client_secret_key = None
    _auto_refresh_token = None
    _connection = None
    _token = None
    _custom_headers = None
    _user_realm_name = None

    def __init__(self, server_url, username, password, realm_name='master', client_id='admin-cli', verify=True,
                 client_secret_key=None, custom_headers=None, user_realm_name=None, auto_refresh_token=None):
        """

        :param server_url: Keycloak server url
        :param username: admin username
        :param password: admin password
        :param realm_name: realm name
        :param client_id: client id
        :param verify: True if want check connection SSL
        :param client_secret_key: client secret key
        :param custom_headers: dict of custom header to pass to each HTML request
        :param auto_refresh_token: list of methods that allows automatic token refresh. ex: ['get', 'put', 'post', 'delete']
        """
        self.server_url = server_url
        self.username = username
        self.password = password
        self.realm_name = realm_name
        self.client_id = client_id
        self.verify = verify
        self.client_secret_key = client_secret_key
        self.auto_refresh_token = auto_refresh_token or []
        self.user_realm_name = user_realm_name
        self.custom_headers = custom_headers

        # Get token Admin
        self.get_token()

    @property
    def server_url(self):
        return self._server_url

    @server_url.setter
    def server_url(self, value):
        self._server_url = value

    @property
    def realm_name(self):
        return self._realm_name

    @realm_name.setter
    def realm_name(self, value):
        self._realm_name = value

    @property
    def connection(self):
        return self._connection

    @connection.setter
    def connection(self, value):
        self._connection = value

    @property
    def client_id(self):
        return self._client_id

    @client_id.setter
    def client_id(self, value):
        self._client_id = value

    @property
    def client_secret_key(self):
        return self._client_secret_key

    @client_secret_key.setter
    def client_secret_key(self, value):
        self._client_secret_key = value

    @property
    def verify(self):
        return self._verify

    @verify.setter
    def verify(self, value):
        self._verify = value

    @property
    def username(self):
        return self._username

    @username.setter
    def username(self, value):
        self._username = value

    @property
    def password(self):
        return self._password

    @password.setter
    def password(self, value):
        self._password = value

    @property
    def token(self):
        return self._token

    @token.setter
    def token(self, value):
        self._token = value

    @property
    def auto_refresh_token(self):
        return self._auto_refresh_token

    @property
    def user_realm_name(self):
        return self._user_realm_name

    @user_realm_name.setter
    def user_realm_name(self, value):
        self._user_realm_name = value

    @property
    def custom_headers(self):
        return self._custom_headers

    @custom_headers.setter
    def custom_headers(self, value):
        self._custom_headers = value

    @auto_refresh_token.setter
    def auto_refresh_token(self, value):
        allowed_methods = {'get', 'post', 'put', 'delete'}
        if not isinstance(value, Iterable):
            raise TypeError('Expected a list of strings among {allowed}'.format(allowed=allowed_methods))
        if not all(method in allowed_methods for method in value):
            raise TypeError('Unexpected method in auto_refresh_token, accepted methods are {allowed}'.format(allowed=allowed_methods))

        self._auto_refresh_token = value


    def __fetch_all(self, url, query=None):
        '''Wrapper function to paginate GET requests

        :param url: The url on which the query is executed
        :param query: Existing query parameters (optional)

        :return: Combined results of paginated queries
        '''
        results = []

        # initalize query if it was called with None
        if not query:
            query = {}
        page = 0
        query['max'] = self.PAGE_SIZE

        # fetch until we can
        while True:
            query['first'] = page*self.PAGE_SIZE
            partial_results = raise_error_from_response(
                self.raw_get(url, **query),
                KeycloakGetError)
            if not partial_results:
                break
            results.extend(partial_results)
            page += 1
        return results

    def import_realm(self, payload):
        """
        Import a new realm from a RealmRepresentation. Realm name must be unique.

        RealmRepresentation
        https://www.keycloak.org/docs-api/4.4/rest-api/index.html#_realmrepresentation

        :param payload: RealmRepresentation

        :return: RealmRepresentation
        """

        data_raw = self.raw_post(URL_ADMIN_REALMS,
                                 data=json.dumps(payload))
        return raise_error_from_response(data_raw, KeycloakGetError, expected_code=201)

    def get_realms(self):
        """
        Lists all realms in Keycloak deployment

        :return: realms list
        """
        data_raw = self.raw_get(URL_ADMIN_REALMS)
        return raise_error_from_response(data_raw, KeycloakGetError)

    def create_realm(self, payload, skip_exists=False):
        """
        Create a realm

        ClientRepresentation: http://www.keycloak.org/docs-api/3.3/rest-api/index.html#_realmrepresentation

        :param skip_exists: Skip if Realm already exist.
        :param payload: RealmRepresentation
        :return:  Keycloak server response (RealmRepresentation)
        """

        data_raw = self.raw_post(URL_ADMIN_REALMS,
                                 data=json.dumps(payload))
        return raise_error_from_response(data_raw, KeycloakGetError, expected_code=201, skip_exists=skip_exists)


    def get_users(self, query=None):
        """
        Get users Returns a list of users, filtered according to query parameters

        :return: users list
        """
        params_path = {"realm-name": self.realm_name}
        return self.__fetch_all(URL_ADMIN_USERS.format(**params_path), query)

    def get_idps(self):
        """
        Returns a list of ID Providers,

        IdentityProviderRepresentation
        https://www.keycloak.org/docs-api/3.3/rest-api/index.html#_identityproviderrepresentation

        :return: array IdentityProviderRepresentation
        """
        params_path = {"realm-name": self.realm_name}
        data_raw = self.raw_get(URL_ADMIN_IDPS.format(**params_path))
        return raise_error_from_response(data_raw, KeycloakGetError)

    def create_user(self, payload):
        """
        Create a new user Username must be unique

        UserRepresentation
        http://www.keycloak.org/docs-api/3.3/rest-api/index.html#_userrepresentation

        :param payload: UserRepresentation

        :return: UserRepresentation
        """
        params_path = {"realm-name": self.realm_name}

        exists = self.get_user_id(username=payload['username'])

        if exists is not None:
            return str(exists)

<<<<<<< HEAD
        data_raw = self.connection.raw_post(URL_ADMIN_USERS.format(**params_path),
                                            data=json.dumps(payload))
        raise_error_from_response(data_raw, KeycloakGetError, expected_code=201)
        _last_slash_idx = data_raw.headers['Location'].rindex('/')
        return data_raw.headers['Location'][_last_slash_idx + 1:]
=======
        data_raw = self.raw_post(URL_ADMIN_USERS.format(**params_path),
                                 data=json.dumps(payload))
        return raise_error_from_response(data_raw, KeycloakGetError, expected_code=201)
>>>>>>> e84ef6b2

    def users_count(self):
        """
        User counter

        :return: counter
        """
        params_path = {"realm-name": self.realm_name}
        data_raw = self.raw_get(URL_ADMIN_USERS_COUNT.format(**params_path))
        return raise_error_from_response(data_raw, KeycloakGetError)

    def get_user_id(self, username):
        """
        Get internal keycloak user id from username
        This is required for further actions against this user.

        UserRepresentation
        http://www.keycloak.org/docs-api/3.3/rest-api/index.html#_userrepresentation

        :param username: id in UserRepresentation

        :return: user_id
        """

        users = self.get_users(query={"search": username})
        return next((user["id"] for user in users if user["username"] == username), None)

    def get_user(self, user_id):
        """
        Get representation of the user

        :param user_id: User id

        UserRepresentation: http://www.keycloak.org/docs-api/3.3/rest-api/index.html#_userrepresentation

        :return: UserRepresentation
        """
        params_path = {"realm-name": self.realm_name, "id": user_id}
        data_raw = self.raw_get(URL_ADMIN_USER.format(**params_path))
        return raise_error_from_response(data_raw, KeycloakGetError)

    def get_user_groups(self, user_id):
        """
        Get user groups Returns a list of groups of which the user is a member

        :param user_id: User id

        :return: user groups list
        """
        params_path = {"realm-name": self.realm_name, "id": user_id}
        data_raw = self.raw_get(URL_ADMIN_USER_GROUPS.format(**params_path))
        return raise_error_from_response(data_raw, KeycloakGetError)

    def update_user(self, user_id, payload):
        """
        Update the user

        :param user_id: User id
        :param payload: UserRepresentation

        :return: Http response
        """
        params_path = {"realm-name": self.realm_name, "id": user_id}
        data_raw = self.raw_put(URL_ADMIN_USER.format(**params_path),
                                data=json.dumps(payload))
        return raise_error_from_response(data_raw, KeycloakGetError, expected_code=204)

    def delete_user(self, user_id):
        """
        Delete the user

        :param user_id: User id

        :return: Http response
        """
        params_path = {"realm-name": self.realm_name, "id": user_id}
        data_raw = self.raw_delete(URL_ADMIN_USER.format(**params_path))
        return raise_error_from_response(data_raw, KeycloakGetError, expected_code=204)

    def set_user_password(self, user_id, password, temporary=True):
        """
        Set up a password for the user. If temporary is True, the user will have to reset
        the temporary password next time they log in.

        http://www.keycloak.org/docs-api/3.2/rest-api/#_users_resource
        http://www.keycloak.org/docs-api/3.2/rest-api/#_credentialrepresentation

        :param user_id: User id
        :param password: New password
        :param temporary: True if password is temporary

        :return:
        """
        payload = {"type": "password", "temporary": temporary, "value": password}
        params_path = {"realm-name": self.realm_name, "id": user_id}
        data_raw = self.raw_put(URL_ADMIN_RESET_PASSWORD.format(**params_path),
                                data=json.dumps(payload))
        return raise_error_from_response(data_raw, KeycloakGetError, expected_code=204)

    def consents_user(self, user_id):
        """
        Get consents granted by the user

        :param user_id: User id

        :return: consents
        """
        params_path = {"realm-name": self.realm_name, "id": user_id}
        data_raw = self.raw_get(URL_ADMIN_USER_CONSENTS.format(**params_path))
        return raise_error_from_response(data_raw, KeycloakGetError)

    def send_update_account(self, user_id, payload, client_id=None, lifespan=None, redirect_uri=None):
        """
        Send a update account email to the user An email contains a
        link the user can click to perform a set of required actions.

        :param user_id:
        :param payload:
        :param client_id:
        :param lifespan:
        :param redirect_uri:

        :return:
        """
        params_path = {"realm-name": self.realm_name, "id": user_id}
        params_query = {"client_id": client_id, "lifespan": lifespan, "redirect_uri": redirect_uri}
        data_raw = self.raw_put(URL_ADMIN_SEND_UPDATE_ACCOUNT.format(**params_path),
                                data=payload, **params_query)
        return raise_error_from_response(data_raw, KeycloakGetError)

    def send_verify_email(self, user_id, client_id=None, redirect_uri=None):
        """
        Send a update account email to the user An email contains a
        link the user can click to perform a set of required actions.

        :param user_id: User id
        :param client_id: Client id
        :param redirect_uri: Redirect uri

        :return:
        """
        params_path = {"realm-name": self.realm_name, "id": user_id}
        params_query = {"client_id": client_id, "redirect_uri": redirect_uri}
        data_raw = self.raw_put(URL_ADMIN_SEND_VERIFY_EMAIL.format(**params_path),
                                data={}, **params_query)
        return raise_error_from_response(data_raw, KeycloakGetError)

    def get_sessions(self, user_id):
        """
        Get sessions associated with the user

        :param user_id:  id of user

        UserSessionRepresentation
        http://www.keycloak.org/docs-api/3.3/rest-api/index.html#_usersessionrepresentation

        :return: UserSessionRepresentation
        """
        params_path = {"realm-name": self.realm_name, "id": user_id}
        data_raw = self.raw_get(URL_ADMIN_GET_SESSIONS.format(**params_path))
        return raise_error_from_response(data_raw, KeycloakGetError)

    def get_server_info(self):
        """
        Get themes, social providers, auth providers, and event listeners available on this server

        ServerInfoRepresentation
        http://www.keycloak.org/docs-api/3.3/rest-api/index.html#_serverinforepresentation

        :return: ServerInfoRepresentation
        """
        data_raw = self.raw_get(URL_ADMIN_SERVER_INFO)
        return raise_error_from_response(data_raw, KeycloakGetError)

    def get_groups(self):
        """
        Get groups belonging to the realm. Returns a list of groups belonging to the realm

        GroupRepresentation
        http://www.keycloak.org/docs-api/3.2/rest-api/#_grouprepresentation

        :return: array GroupRepresentation
        """
        params_path = {"realm-name": self.realm_name}
        return self.__fetch_all(URL_ADMIN_GROUPS.format(**params_path))

    def get_group(self, group_id):
        """
        Get group by id. Returns full group details

        GroupRepresentation
        http://www.keycloak.org/docs-api/3.2/rest-api/#_grouprepresentation

        :return: Keycloak server response (GroupRepresentation)
        """
        params_path = {"realm-name": self.realm_name, "id": group_id}
        data_raw = self.raw_get(URL_ADMIN_GROUP.format(**params_path))
        return raise_error_from_response(data_raw, KeycloakGetError)

    def get_subgroups(self, group, path):
        """
        Utility function to iterate through nested group structures

        GroupRepresentation
        http://www.keycloak.org/docs-api/3.2/rest-api/#_grouprepresentation

        :param name: group (GroupRepresentation)
        :param path: group path (string)

        :return: Keycloak server response (GroupRepresentation)
        """

        for subgroup in group["subGroups"]:
            if subgroup['path'] == path:
                return subgroup
            elif subgroup["subGroups"]:
                for subgroup in group["subGroups"]:
                    result = self.get_subgroups(subgroup, path)
                    if result:
                        return result
        # went through the tree without hits
        return None

    def get_group_members(self, group_id, **query):
        """
        Get members by group id. Returns group members

        GroupRepresentation
        http://www.keycloak.org/docs-api/3.2/rest-api/#_userrepresentation

        :return: Keycloak server response (UserRepresentation)
        """
        params_path = {"realm-name": self.realm_name, "id": group_id}
        return self.__fetch_all(URL_ADMIN_GROUP_MEMBERS.format(**params_path), query)

    def get_group_by_path(self, path, search_in_subgroups=False):
        """
        Get group id based on name or path.
        A straight name or path match with a top-level group will return first.
        Subgroups are traversed, the first to match path (or name with path) is returned.

        GroupRepresentation
        http://www.keycloak.org/docs-api/3.2/rest-api/#_grouprepresentation

        :param path: group path
        :param search_in_subgroups: True if want search in the subgroups
        :return: Keycloak server response (GroupRepresentation)
        """

        groups = self.get_groups()

        # TODO: Review this code is necessary
        for group in groups:
            if group['path'] == path:
                return group
            elif search_in_subgroups and group["subGroups"]:
                for group in group["subGroups"]:
                    if group['path'] == path:
                        return group
                    res = self.get_subgroups(group, path)
                    if res != None:
                        return res
        return None

    def create_group(self, payload, parent=None, skip_exists=False):
        """
        Creates a group in the Realm

        :param payload: GroupRepresentation
        :param parent: parent group's id. Required to create a sub-group.

        GroupRepresentation
        http://www.keycloak.org/docs-api/3.2/rest-api/#_grouprepresentation

        :return: Http response
        """

        if parent is None:
            params_path = {"realm-name": self.realm_name}
            data_raw = self.raw_post(URL_ADMIN_GROUPS.format(**params_path),
                                     data=json.dumps(payload))
        else:
            params_path = {"realm-name": self.realm_name, "id": parent, }
            data_raw = self.raw_post(URL_ADMIN_GROUP_CHILD.format(**params_path),
                                     data=json.dumps(payload))

        return raise_error_from_response(data_raw, KeycloakGetError, expected_code=201, skip_exists=skip_exists)

    def update_group(self, group_id, payload):
        """
        Update group, ignores subgroups.

        :param group_id: id of group
        :param payload: GroupRepresentation with updated information.

        GroupRepresentation
        http://www.keycloak.org/docs-api/3.2/rest-api/#_grouprepresentation

        :return: Http response
        """

        params_path = {"realm-name": self.realm_name, "id": group_id}
        data_raw = self.raw_put(URL_ADMIN_GROUP.format(**params_path),
                                data=json.dumps(payload))
        return raise_error_from_response(data_raw, KeycloakGetError, expected_code=204)

    def group_set_permissions(self, group_id, enabled=True):
        """
        Enable/Disable permissions for a group. Cannot delete group if disabled

        :param group_id: id of group
        :param enabled: boolean
        :return: Keycloak server response
        """

        params_path = {"realm-name": self.realm_name, "id": group_id}
        data_raw = self.raw_put(URL_ADMIN_GROUP_PERMISSIONS.format(**params_path),
                                data=json.dumps({"enabled": enabled}))
        return raise_error_from_response(data_raw, KeycloakGetError)

    def group_user_add(self, user_id, group_id):
        """
        Add user to group (user_id and group_id)

        :param group_id:  id of group
        :param user_id:  id of user
        :param group_id:  id of group to add to
        :return: Keycloak server response
        """

        params_path = {"realm-name": self.realm_name, "id": user_id, "group-id": group_id}
        data_raw = self.raw_put(URL_ADMIN_USER_GROUP.format(**params_path), data=None)
        return raise_error_from_response(data_raw, KeycloakGetError, expected_code=204)

    def group_user_remove(self, user_id, group_id):
        """
        Remove user from group (user_id and group_id)

        :param group_id:  id of group
        :param user_id:  id of user
        :param group_id:  id of group to add to
        :return: Keycloak server response
        """

        params_path = {"realm-name": self.realm_name, "id": user_id, "group-id": group_id}
        data_raw = self.raw_delete(URL_ADMIN_USER_GROUP.format(**params_path))
        return raise_error_from_response(data_raw, KeycloakGetError, expected_code=204)

    def delete_group(self, group_id):
        """
        Deletes a group in the Realm

        :param group_id:  id of group to delete
        :return: Keycloak server response
        """

        params_path = {"realm-name": self.realm_name, "id": group_id}
        data_raw = self.raw_delete(URL_ADMIN_GROUP.format(**params_path))
        return raise_error_from_response(data_raw, KeycloakGetError, expected_code=204)

    def get_clients(self):
        """
        Get clients belonging to the realm Returns a list of clients belonging to the realm

        ClientRepresentation
        http://www.keycloak.org/docs-api/3.3/rest-api/index.html#_clientrepresentation

        :return: Keycloak server response (ClientRepresentation)
        """

        params_path = {"realm-name": self.realm_name}
        data_raw = self.raw_get(URL_ADMIN_CLIENTS.format(**params_path))
        return raise_error_from_response(data_raw, KeycloakGetError)

    def get_client(self, client_id):
        """
        Get representation of the client

        ClientRepresentation
        http://www.keycloak.org/docs-api/3.3/rest-api/index.html#_clientrepresentation

        :param client_id:  id of client (not client-id)
        :return: Keycloak server response (ClientRepresentation)
        """

        params_path = {"realm-name": self.realm_name, "id": client_id}
        data_raw = self.raw_get(URL_ADMIN_CLIENT.format(**params_path))
        return raise_error_from_response(data_raw, KeycloakGetError)

    def get_client_id(self, client_name):
        """
        Get internal keycloak client id from client-id.
        This is required for further actions against this client.

        :param client_name: name in ClientRepresentation
        http://www.keycloak.org/docs-api/3.3/rest-api/index.html#_clientrepresentation
        :return: client_id (uuid as string)
        """

        clients = self.get_clients()

        for client in clients:
            if client_name == client.get('name') or client_name == client.get('clientId'):
                return client["id"]

        return None

    def get_client_authz_settings(self, client_id):
        """
        Get authorization json from client.

        :param client_id: id in ClientRepresentation
        http://www.keycloak.org/docs-api/3.3/rest-api/index.html#_clientrepresentation
        :return: Keycloak server response
        """

        params_path = {"realm-name": self.realm_name, "id": client_id}
        data_raw = self.raw_get(URL_ADMIN_CLIENT_AUTHZ_SETTINGS.format(**params_path))
        return data_raw

    def get_client_authz_resources(self, client_id):
        """
        Get resources from client.

        :param client_id: id in ClientRepresentation
        http://www.keycloak.org/docs-api/3.3/rest-api/index.html#_clientrepresentation
        :return: Keycloak server response
        """

        params_path = {"realm-name": self.realm_name, "id": client_id}
        data_raw = self.raw_get(URL_ADMIN_CLIENT_AUTHZ_RESOURCES.format(**params_path))
        return data_raw

    def create_client(self, payload, skip_exists=False):
        """
        Create a client

        ClientRepresentation: http://www.keycloak.org/docs-api/3.3/rest-api/index.html#_clientrepresentation

        :param skip_exists: Skip if client already exist.
        :param payload: ClientRepresentation
        :return:  Keycloak server response (UserRepresentation)
        """

        params_path = {"realm-name": self.realm_name}
        data_raw = self.raw_post(URL_ADMIN_CLIENTS.format(**params_path),
                                 data=json.dumps(payload))
        return raise_error_from_response(data_raw, KeycloakGetError, expected_code=201, skip_exists=skip_exists)

    def update_client(self, client_id, payload):
        """
        Update a client

        :param client_id: Client id
        :param payload: ClientRepresentation

        :return: Http response
        """
        params_path = {"realm-name": self.realm_name, "id": client_id}
        data_raw = self.connection.raw_put(URL_ADMIN_CLIENT.format(**params_path),
                                           data=json.dumps(payload))
        return raise_error_from_response(data_raw, KeycloakGetError, expected_code=204)

    def delete_client(self, client_id):
        """
        Get representation of the client

        ClientRepresentation
        http://www.keycloak.org/docs-api/3.3/rest-api/index.html#_clientrepresentation

        :param client_id: keycloak client id (not oauth client-id)
        :return: Keycloak server response (ClientRepresentation)
        """

        params_path = {"realm-name": self.realm_name, "id": client_id}
        data_raw = self.raw_delete(URL_ADMIN_CLIENT.format(**params_path))
        return raise_error_from_response(data_raw, KeycloakGetError, expected_code=204)

    def get_realm_roles(self):
        """
        Get all roles for the realm or client

        RoleRepresentation
        http://www.keycloak.org/docs-api/3.3/rest-api/index.html#_rolerepresentation

        :return: Keycloak server response (RoleRepresentation)
        """

        params_path = {"realm-name": self.realm_name}
        data_raw = self.raw_get(URL_ADMIN_REALM_ROLES.format(**params_path))
        return raise_error_from_response(data_raw, KeycloakGetError)

    def get_client_roles(self, client_id):
        """
        Get all roles for the client

        :param client_id: id of client (not client-id)

        RoleRepresentation
        http://www.keycloak.org/docs-api/3.3/rest-api/index.html#_rolerepresentation

        :return: Keycloak server response (RoleRepresentation)
        """

        params_path = {"realm-name": self.realm_name, "id": client_id}
        data_raw = self.raw_get(URL_ADMIN_CLIENT_ROLES.format(**params_path))
        return raise_error_from_response(data_raw, KeycloakGetError)

    def get_client_role(self, client_id, role_name):
        """
        Get client role id by name
        This is required for further actions with this role.

        :param client_id: id of client (not client-id)
        :param role_name: role’s name (not id!)

        RoleRepresentation
        http://www.keycloak.org/docs-api/3.3/rest-api/index.html#_rolerepresentation

        :return: role_id
        """
        params_path = {"realm-name": self.realm_name, "id": client_id, "role-name": role_name}
        data_raw = self.raw_get(URL_ADMIN_CLIENT_ROLE.format(**params_path))
        return raise_error_from_response(data_raw, KeycloakGetError)

    def get_client_role_id(self, client_id, role_name):
        """
        Warning: Deprecated

        Get client role id by name
        This is required for further actions with this role.

        :param client_id: id of client (not client-id)
        :param role_name: role’s name (not id!)

        RoleRepresentation
        http://www.keycloak.org/docs-api/3.3/rest-api/index.html#_rolerepresentation

        :return: role_id
        """
        role = self.get_client_role(client_id, role_name)
        return role.get("id")

    def create_client_role(self, client_role_id, payload, skip_exists=False):
        """
        Create a client role

        RoleRepresentation
        http://www.keycloak.org/docs-api/3.3/rest-api/index.html#_rolerepresentation

        :param client_role_id: id of client (not client-id)
        :param payload: RoleRepresentation
        :return: Keycloak server response (RoleRepresentation)
        """

        params_path = {"realm-name": self.realm_name, "id": client_role_id}
        data_raw = self.raw_post(URL_ADMIN_CLIENT_ROLES.format(**params_path),
                                 data=json.dumps(payload))
        return raise_error_from_response(data_raw, KeycloakGetError, expected_code=201, skip_exists=skip_exists)

    def delete_client_role(self, client_role_id, role_name):
        """
        Create a client role

        RoleRepresentation
        http://www.keycloak.org/docs-api/3.3/rest-api/index.html#_rolerepresentation

        :param client_role_id: id of client (not client-id)
        :param role_name: role’s name (not id!)
        """
        params_path = {"realm-name": self.realm_name, "id": client_role_id, "role-name": role_name}
        data_raw = self.raw_delete(URL_ADMIN_CLIENT_ROLE.format(**params_path))
        return raise_error_from_response(data_raw, KeycloakGetError, expected_code=204)

    def assign_client_role(self, user_id, client_id, roles):
        """
        Assign a client role to a user

        :param client_id: id of client (not client-id)
        :param user_id: id of user
        :param client_id: id of client containing role,
        :param roles: roles list or role (use RoleRepresentation)
        :return Keycloak server response
        """

        payload = roles if isinstance(roles, list) else [roles]
        params_path = {"realm-name": self.realm_name, "id": user_id, "client-id": client_id}
        data_raw = self.raw_post(URL_ADMIN_USER_CLIENT_ROLES.format(**params_path),
                                 data=json.dumps(payload))
        return raise_error_from_response(data_raw, KeycloakGetError, expected_code=204)

    def create_realm_role(self, payload, skip_exists=False):
        """
        Create a new role for the realm or client

        :param realm: realm name (not id)
        :param rep: RoleRepresentation https://www.keycloak.org/docs-api/5.0/rest-api/index.html#_rolerepresentation
        :return Keycloak server response
        """

        params_path = {"realm-name": self.realm_name}
        data_raw = self.connection.raw_post(URL_ADMIN_REALM_ROLES.format(**params_path),
                                            data=json.dumps(payload))
        return raise_error_from_response(data_raw, KeycloakGetError, expected_code=201, skip_exists=skip_exists)


    def assign_realm_roles(self, user_id, client_id, roles):
        """
        Assign realm roles to a user

        :param client_id: id of client (not client-id)
        :param user_id: id of user
        :param client_id: id of client containing role,
        :param roles: roles list or role (use RoleRepresentation)
        :return Keycloak server response
        """

        payload = roles if isinstance(roles, list) else [roles]
        params_path = {"realm-name": self.realm_name, "id": user_id}
        data_raw = self.raw_post(URL_ADMIN_USER_REALM_ROLES.format(**params_path),
                                 data=json.dumps(payload))
        return raise_error_from_response(data_raw, KeycloakGetError, expected_code=204)

    def get_client_roles_of_user(self, user_id, client_id):
        """
        Get all client roles for a user.

        :param client_id: id of client (not client-id)
        :param user_id: id of user
        :return: Keycloak server response (array RoleRepresentation)
        """
        return self._get_client_roles_of_user(URL_ADMIN_USER_CLIENT_ROLES, user_id, client_id)

    def get_available_client_roles_of_user(self, user_id, client_id):
        """
        Get available client role-mappings for a user.

        :param client_id: id of client (not client-id)
        :param user_id: id of user
        :return: Keycloak server response (array RoleRepresentation)
        """
        return self._get_client_roles_of_user(URL_ADMIN_USER_CLIENT_ROLES_AVAILABLE, user_id, client_id)

    def get_composite_client_roles_of_user(self, user_id, client_id):
        """
        Get composite client role-mappings for a user.

        :param client_id: id of client (not client-id)
        :param user_id: id of user
        :return: Keycloak server response (array RoleRepresentation)
        """
        return self._get_client_roles_of_user(URL_ADMIN_USER_CLIENT_ROLES_COMPOSITE, user_id, client_id)

    def _get_client_roles_of_user(self, client_level_role_mapping_url, user_id, client_id):
        params_path = {"realm-name": self.realm_name, "id": user_id, "client-id": client_id}
        data_raw = self.raw_get(client_level_role_mapping_url.format(**params_path))
        return raise_error_from_response(data_raw, KeycloakGetError)

    def delete_client_roles_of_user(self, user_id, client_id, roles):
        """
        Delete client roles from a user.

        :param client_id: id of client (not client-id)
        :param user_id: id of user
        :param client_id: id of client containing role,
        :param roles: roles list or role to delete (use RoleRepresentation)
        :return: Keycloak server response
        """
        payload = roles if isinstance(roles, list) else [roles]
        params_path = {"realm-name": self.realm_name, "id": user_id, "client-id": client_id}
        data_raw = self.raw_delete(URL_ADMIN_USER_CLIENT_ROLES.format(**params_path),
                                   data=json.dumps(payload))
        return raise_error_from_response(data_raw, KeycloakGetError, expected_code=204)

    def get_authentication_flows(self):
        """
        Get authentication flows. Returns all flow details

        AuthenticationFlowRepresentation
        https://www.keycloak.org/docs-api/4.1/rest-api/index.html#_authenticationflowrepresentation

        :return: Keycloak server response (AuthenticationFlowRepresentation)
        """
        params_path = {"realm-name": self.realm_name}
        data_raw = self.raw_get(URL_ADMIN_FLOWS.format(**params_path))
        return raise_error_from_response(data_raw, KeycloakGetError)

    def create_authentication_flow(self, payload, skip_exists=False):
        """
        Create a new authentication flow

        AuthenticationFlowRepresentation
        https://www.keycloak.org/docs-api/4.1/rest-api/index.html#_authenticationflowrepresentation

        :param payload: AuthenticationFlowRepresentation
        :return: Keycloak server response (RoleRepresentation)
        """

        params_path = {"realm-name": self.realm_name}
        data_raw = self.raw_post(URL_ADMIN_FLOWS.format(**params_path),
                                 data=payload)
        return raise_error_from_response(data_raw, KeycloakGetError, expected_code=201, skip_exists=skip_exists)

    def get_authentication_flow_executions(self, flow_alias):
        """
        Get authentication flow executions. Returns all execution steps

        :return: Response(json)
        """
        params_path = {"realm-name": self.realm_name, "flow-alias": flow_alias}
        data_raw = self.raw_get(URL_ADMIN_FLOWS_EXECUTIONS.format(**params_path))
        return raise_error_from_response(data_raw, KeycloakGetError)

    def update_authentication_flow_executions(self, payload, flow_alias):
        """
        Update an authentication flow execution

        AuthenticationExecutionInfoRepresentation
        https://www.keycloak.org/docs-api/4.1/rest-api/index.html#_authenticationexecutioninforepresentation

        :param payload: AuthenticationExecutionInfoRepresentation
        :return: Keycloak server response
        """

        params_path = {"realm-name": self.realm_name, "flow-alias": flow_alias}
        data_raw = self.raw_put(URL_ADMIN_FLOWS_EXECUTIONS.format(**params_path),
                                data=payload)
        return raise_error_from_response(data_raw, KeycloakGetError, expected_code=204)

    def sync_users(self, storage_id, action):
        """
        Function to trigger user sync from provider

        :param storage_id:
        :param action:
        :return:
        """
        data = {'action': action}
        params_query = {"action": action}

        params_path = {"realm-name": self.realm_name, "id": storage_id}
        data_raw = self.raw_post(URL_ADMIN_USER_STORAGE.format(**params_path),
                                 data=json.dumps(data), **params_query)
        return raise_error_from_response(data_raw, KeycloakGetError)

    def get_client_scopes(self):
        """
        Get representation of the client scopes for the realm where we are connected to
        https://www.keycloak.org/docs-api/4.5/rest-api/index.html#_getclientscopes

        :return: Keycloak server response Array of (ClientScopeRepresentation)
        """

        params_path = {"realm-name": self.realm_name}
        data_raw = self.raw_get(URL_ADMIN_CLIENT_SCOPES.format(**params_path))
        return raise_error_from_response(data_raw, KeycloakGetError)

    def get_client_scope(self, client_scope_id):
        """
        Get representation of the client scopes for the realm where we are connected to
        https://www.keycloak.org/docs-api/4.5/rest-api/index.html#_getclientscopes

        :return: Keycloak server response (ClientScopeRepresentation)
        """

        params_path = {"realm-name": self.realm_name, "scope-id": client_scope_id}
        data_raw = self.raw_get(URL_ADMIN_CLIENT_SCOPE.format(**params_path))
        return raise_error_from_response(data_raw, KeycloakGetError)


    def add_mapper_to_client_scope(self, client_scope_id, payload):
        """
        Add a mapper to a client scope
        https://www.keycloak.org/docs-api/4.5/rest-api/index.html#_create_mapper

        :param payload: ProtocolMapperRepresentation
        :return: Keycloak server Response
        """

        params_path = {"realm-name": self.realm_name, "scope-id": client_scope_id}

        data_raw = self.raw_post(
            URL_ADMIN_CLIENT_SCOPES_ADD_MAPPER.format(**params_path), data=json.dumps(payload))

        return raise_error_from_response(data_raw, KeycloakGetError, expected_code=201)

    def get_client_secrets(self, client_id):
        """

        Get representation of the client secrets
        https://www.keycloak.org/docs-api/4.5/rest-api/index.html#_getclientsecret

        :param client_id:  id of client (not client-id)
        :return: Keycloak server response (ClientRepresentation)
        """

        params_path = {"realm-name": self.realm_name, "id": client_id}
        data_raw = self.raw_get(URL_ADMIN_CLIENT_SECRETS.format(**params_path))
        return raise_error_from_response(data_raw, KeycloakGetError)


    def raw_get(self, *args, **kwargs):
        """
        Calls connection.raw_get.

        If auto_refresh is set for *get* and *access_token* is expired, it will refresh the token
        and try *get* once more.
        """
        r = self.connection.raw_get(*args, **kwargs)
        if 'get' in self.auto_refresh_token and r.status_code == 401:
            self.refresh_token()
            return self.connection.raw_get(*args, **kwargs)
        return r

    def raw_post(self, *args, **kwargs):
        """
        Calls connection.raw_post.

        If auto_refresh is set for *post* and *access_token* is expired, it will refresh the token
        and try *post* once more.
        """
        r = self.connection.raw_post(*args, **kwargs)
        if 'post' in self.auto_refresh_token and r.status_code == 401:
            self.refresh_token()
            return self.connection.raw_post(*args, **kwargs)
        return r

    def raw_put(self, *args, **kwargs):
        """
        Calls connection.raw_put.

        If auto_refresh is set for *put* and *access_token* is expired, it will refresh the token
        and try *put* once more.
        """
        r = self.connection.raw_put(*args, **kwargs)
        if 'put' in self.auto_refresh_token and r.status_code == 401:
            self.refresh_token()
            return self.connection.raw_put(*args, **kwargs)
        return r

    def raw_delete(self, *args, **kwargs):
        """
        Calls connection.raw_delete.

        If auto_refresh is set for *delete* and *access_token* is expired, it will refresh the token
        and try *delete* once more.
        """
        r = self.connection.raw_delete(*args, **kwargs)
        if 'delete' in self.auto_refresh_token and r.status_code == 401:
            self.refresh_token()
            return self.connection.raw_delete(*args, **kwargs)
        return r

    def get_token(self):
        self.keycloak_openid = KeycloakOpenID(server_url=self.server_url, client_id=self.client_id,
                                              realm_name=self.user_realm_name or self.realm_name, verify=self.verify,
                                              client_secret_key=self.client_secret_key,
                                              custom_headers=self.custom_headers)

        grant_type = ["password"]
        if self.client_secret_key:
            grant_type = ["client_credentials"]
            
        self._token = self.keycloak_openid.token(self.username, self.password, grant_type=grant_type)

        headers = {
            'Authorization': 'Bearer ' + self.token.get('access_token'),
            'Content-Type': 'application/json'
        }
        
        if self.custom_headers is not None:
            # merge custom headers to main headers
            headers.update(self.custom_headers)
            
        self._connection = ConnectionManager(base_url=self.server_url,
                                             headers=headers,
                                             timeout=60,
                                             verify=self.verify)

    def refresh_token(self):
        refresh_token = self.token.get('refresh_token')
        try:
            self.token = self.keycloak_openid.refresh_token(refresh_token)
        except KeycloakGetError as e:
            if e.response_code == 400 and b'Refresh token expired' in e.response_body:
                self.get_token()
            else:
                raise
        self.connection.add_param_headers('Authorization', 'Bearer ' + self.token.get('access_token'))<|MERGE_RESOLUTION|>--- conflicted
+++ resolved
@@ -300,17 +300,11 @@
         if exists is not None:
             return str(exists)
 
-<<<<<<< HEAD
-        data_raw = self.connection.raw_post(URL_ADMIN_USERS.format(**params_path),
-                                            data=json.dumps(payload))
+        data_raw = self.raw_post(URL_ADMIN_USERS.format(**params_path),
+                                 data=json.dumps(payload))
         raise_error_from_response(data_raw, KeycloakGetError, expected_code=201)
         _last_slash_idx = data_raw.headers['Location'].rindex('/')
         return data_raw.headers['Location'][_last_slash_idx + 1:]
-=======
-        data_raw = self.raw_post(URL_ADMIN_USERS.format(**params_path),
-                                 data=json.dumps(payload))
-        return raise_error_from_response(data_raw, KeycloakGetError, expected_code=201)
->>>>>>> e84ef6b2
 
     def users_count(self):
         """
