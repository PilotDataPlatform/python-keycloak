# -*- coding: utf-8 -*-
#
# The MIT License (MIT)
#
# Copyright (C) 2017 Marcos Pereira <marcospereira.mpj@gmail.com>
#
# Permission is hereby granted, free of charge, to any person obtaining a copy of
# this software and associated documentation files (the "Software"), to deal in
# the Software without restriction, including without limitation the rights to
# use, copy, modify, merge, publish, distribute, sublicense, and/or sell copies of
# the Software, and to permit persons to whom the Software is furnished to do so,
# subject to the following conditions:
#
# The above copyright notice and this permission notice shall be included in all
# copies or substantial portions of the Software.
#
# THE SOFTWARE IS PROVIDED "AS IS", WITHOUT WARRANTY OF ANY KIND, EXPRESS OR
# IMPLIED, INCLUDING BUT NOT LIMITED TO THE WARRANTIES OF MERCHANTABILITY, FITNESS
# FOR A PARTICULAR PURPOSE AND NONINFRINGEMENT. IN NO EVENT SHALL THE AUTHORS OR
# COPYRIGHT HOLDERS BE LIABLE FOR ANY CLAIM, DAMAGES OR OTHER LIABILITY, WHETHER
# IN AN ACTION OF CONTRACT, TORT OR OTHERWISE, ARISING FROM, OUT OF OR IN
# CONNECTION WITH THE SOFTWARE OR THE USE OR OTHER DEALINGS IN THE SOFTWARE.

"""Keycloak OpenID module.

The module contains mainly the implementation of KeycloakOpenID class, the main
class to handle authentication and token manipulation.
"""

import json

from jose import jwt

from .authorization import Authorization
from .connection import ConnectionManager
from .exceptions import (
    KeycloakAuthenticationError,
    KeycloakAuthorizationConfigError,
    KeycloakDeprecationError,
    KeycloakGetError,
    KeycloakInvalidTokenError,
    KeycloakPostError,
    KeycloakRPTNotFound,
    raise_error_from_response,
)
from .uma_permissions import AuthStatus, build_permission_param
from .urls_patterns import (
    URL_AUTH,
    URL_CERTS,
    URL_ENTITLEMENT,
    URL_INTROSPECT,
    URL_LOGOUT,
    URL_REALM,
    URL_TOKEN,
    URL_USERINFO,
    URL_WELL_KNOWN,
)


class KeycloakOpenID:
    """Keycloak OpenID client.

    :param server_url: Keycloak server url
    :param client_id: client id
    :param realm_name: realm name
    :param client_secret_key: client secret key
    :param verify: True if want check connection SSL
    :param custom_headers: dict of custom header to pass to each HTML request
    :param proxies: dict of proxies to sent the request by.
    :param timeout: connection timeout in seconds
    """

    def __init__(
        self,
        server_url,
        realm_name,
        client_id,
        client_secret_key=None,
        verify=True,
        custom_headers=None,
        proxies=None,
        timeout=60,
    ):
        """Init method."""
        self.client_id = client_id
        self.client_secret_key = client_secret_key
        self.realm_name = realm_name
        headers = custom_headers if custom_headers is not None else dict()
        self.connection = ConnectionManager(
            base_url=server_url, headers=headers, timeout=timeout, verify=verify, proxies=proxies
        )

        self.authorization = Authorization()

    @property
    def client_id(self):
        """Get client id."""
        return self._client_id

    @client_id.setter
    def client_id(self, value):
        self._client_id = value

    @property
    def client_secret_key(self):
        """Get the client secret key."""
        return self._client_secret_key

    @client_secret_key.setter
    def client_secret_key(self, value):
        self._client_secret_key = value

    @property
    def realm_name(self):
        """Get the realm name."""
        return self._realm_name

    @realm_name.setter
    def realm_name(self, value):
        self._realm_name = value

    @property
    def connection(self):
        """Get connection."""
        return self._connection

    @connection.setter
    def connection(self, value):
        self._connection = value

    @property
    def authorization(self):
        """Get authorization."""
        return self._authorization

    @authorization.setter
    def authorization(self, value):
        self._authorization = value

    def _add_secret_key(self, payload):
        """Add secret key if exists.

        :param payload:
        :return:
        """
        if self.client_secret_key:
            payload.update({"client_secret": self.client_secret_key})

        return payload

    def _build_name_role(self, role):
        """Build name of a role.

        :param role:
        :return:
        """
        return self.client_id + "/" + role

    def _token_info(self, token, method_token_info, **kwargs):
        """Getter for the token data.

        :param token:
        :param method_token_info:
        :param kwargs:
        :return:
        """
        if method_token_info == "introspect":
            token_info = self.introspect(token)
        else:
            token_info = self.decode_token(token, **kwargs)

        return token_info

    def well_known(self):
        """Get the well_known object.

        The most important endpoint to understand is the well-known configuration
        endpoint. It lists endpoints and other configuration options relevant to
        the OpenID Connect implementation in Keycloak.

        :return It lists endpoints and other configuration options relevant.
        """
        params_path = {"realm-name": self.realm_name}
        data_raw = self.connection.raw_get(URL_WELL_KNOWN.format(**params_path))
        return raise_error_from_response(data_raw, KeycloakGetError)

<<<<<<< HEAD
    def auth_url(self, redirect_uri):
        """Get the authentication URL endpoint.
=======
    def auth_url(self, redirect_uri, scope="email", state=""):
        """
        Get authorization URL endpoint.
>>>>>>> bd2dd07c

        :param redirect_uri: Redirect url to receive oauth code
        :type redirect_uri: str
        :param scope: Scope of authorization request, split with the blank space
        :type: scope: str
        :param state: State will be returned to the redirect_uri
        :type: str
        :returns: Authorization URL Full Build
        :rtype: str
        """
        params_path = {
            "authorization-endpoint": self.well_known()["authorization_endpoint"],
            "client-id": self.client_id,
            "redirect-uri": redirect_uri,
            "scope": scope,
            "state": state,
        }
        return URL_AUTH.format(**params_path)

    def token(
        self,
        username="",
        password="",
        grant_type=["password"],
        code="",
        redirect_uri="",
        totp=None,
        **extra
    ):
        """Retrieve user token.

        The token endpoint is used to obtain tokens. Tokens can either be obtained by
        exchanging an authorization code or by supplying credentials directly depending on
        what flow is used. The token endpoint is also used to obtain new access tokens
        when they expire.

        http://openid.net/specs/openid-connect-core-1_0.html#TokenEndpoint

        :param username:
        :param password:
        :param grant_type:
        :param code:
        :param redirect_uri:
        :param totp:
        :return:
        """
        params_path = {"realm-name": self.realm_name}
        payload = {
            "username": username,
            "password": password,
            "client_id": self.client_id,
            "grant_type": grant_type,
            "code": code,
            "redirect_uri": redirect_uri,
        }
        if extra:
            payload.update(extra)

        if totp:
            payload["totp"] = totp

        payload = self._add_secret_key(payload)
        data_raw = self.connection.raw_post(URL_TOKEN.format(**params_path), data=payload)
        return raise_error_from_response(data_raw, KeycloakPostError)

    def refresh_token(self, refresh_token, grant_type=["refresh_token"]):
        """Refresh the user token.

        The token endpoint is used to obtain tokens. Tokens can either be obtained by
        exchanging an authorization code or by supplying credentials directly depending on
        what flow is used. The token endpoint is also used to obtain new access tokens
        when they expire.

        http://openid.net/specs/openid-connect-core-1_0.html#TokenEndpoint

        :param refresh_token:
        :param grant_type:
        :return:
        """
        params_path = {"realm-name": self.realm_name}
        payload = {
            "client_id": self.client_id,
            "grant_type": grant_type,
            "refresh_token": refresh_token,
        }
        payload = self._add_secret_key(payload)
        data_raw = self.connection.raw_post(URL_TOKEN.format(**params_path), data=payload)
        return raise_error_from_response(data_raw, KeycloakPostError)

    def exchange_token(self, token: str, client_id: str, audience: str, subject: str) -> dict:
        """Exchange user token.

        Use a token to obtain an entirely different token. See
        https://www.keycloak.org/docs/latest/securing_apps/index.html#_token-exchange

        :param token:
        :param client_id:
        :param audience:
        :param subject:
        :return:
        """
        params_path = {"realm-name": self.realm_name}
        payload = {
            "grant_type": ["urn:ietf:params:oauth:grant-type:token-exchange"],
            "client_id": client_id,
            "subject_token": token,
            "requested_token_type": "urn:ietf:params:oauth:token-type:refresh_token",
            "audience": audience,
            "requested_subject": subject,
        }
        payload = self._add_secret_key(payload)
        data_raw = self.connection.raw_post(URL_TOKEN.format(**params_path), data=payload)
        return raise_error_from_response(data_raw, KeycloakPostError)

    def userinfo(self, token):
        """Get the user info object.

        The userinfo endpoint returns standard claims about the authenticated user,
        and is protected by a bearer token.

        http://openid.net/specs/openid-connect-core-1_0.html#UserInfo

        :param token:
        :return:
        """
        self.connection.add_param_headers("Authorization", "Bearer " + token)
        params_path = {"realm-name": self.realm_name}
        data_raw = self.connection.raw_get(URL_USERINFO.format(**params_path))
        return raise_error_from_response(data_raw, KeycloakGetError)

    def logout(self, refresh_token):
        """Log out the authenticated user.

        :param refresh_token:
        :return:
        """
        params_path = {"realm-name": self.realm_name}
        payload = {"client_id": self.client_id, "refresh_token": refresh_token}
        payload = self._add_secret_key(payload)
        data_raw = self.connection.raw_post(URL_LOGOUT.format(**params_path), data=payload)
        return raise_error_from_response(data_raw, KeycloakPostError, expected_codes=[204])

    def certs(self):
        """Get certificates.

        The certificate endpoint returns the public keys enabled by the realm, encoded as a
        JSON Web Key (JWK). Depending on the realm settings there can be one or more keys enabled
        for verifying tokens.

        https://tools.ietf.org/html/rfc7517

        :return:
        """
        params_path = {"realm-name": self.realm_name}
        data_raw = self.connection.raw_get(URL_CERTS.format(**params_path))
        return raise_error_from_response(data_raw, KeycloakGetError)

    def public_key(self):
        """Retrieve the public key.

        The public key is exposed by the realm page directly.

        :return:
        """
        params_path = {"realm-name": self.realm_name}
        data_raw = self.connection.raw_get(URL_REALM.format(**params_path))
        return raise_error_from_response(data_raw, KeycloakGetError)["public_key"]

    def entitlement(self, token, resource_server_id):
        """Get entitlements from the token.

        Client applications can use a specific endpoint to obtain a special security token
        called a requesting party token (RPT). This token consists of all the entitlements
        (or permissions) for a user as a result of the evaluation of the permissions and
        authorization policies associated with the resources being requested. With an RPT,
        client applications can gain access to protected resources at the resource server.

        :return:
        """
        self.connection.add_param_headers("Authorization", "Bearer " + token)
        params_path = {"realm-name": self.realm_name, "resource-server-id": resource_server_id}
        data_raw = self.connection.raw_get(URL_ENTITLEMENT.format(**params_path))

        if data_raw.status_code == 404:
            return raise_error_from_response(data_raw, KeycloakDeprecationError)

        return raise_error_from_response(data_raw, KeycloakGetError)  # pragma: no cover

    def introspect(self, token, rpt=None, token_type_hint=None):
        """Introspect the user token.

        The introspection endpoint is used to retrieve the active state of a token.
        It is can only be invoked by confidential clients.

        https://tools.ietf.org/html/rfc7662

        :param token:
        :param rpt:
        :param token_type_hint:

        :return:
        """
        params_path = {"realm-name": self.realm_name}
        payload = {"client_id": self.client_id, "token": token}

        if token_type_hint == "requesting_party_token":
            if rpt:
                payload.update({"token": rpt, "token_type_hint": token_type_hint})
                self.connection.add_param_headers("Authorization", "Bearer " + token)
            else:
                raise KeycloakRPTNotFound("Can't found RPT.")

        payload = self._add_secret_key(payload)

        data_raw = self.connection.raw_post(URL_INTROSPECT.format(**params_path), data=payload)
        return raise_error_from_response(data_raw, KeycloakPostError)

    def decode_token(self, token, key, algorithms=["RS256"], **kwargs):
        """Decode user token.

        A JSON Web Key (JWK) is a JavaScript Object Notation (JSON) data
        structure that represents a cryptographic key.  This specification
        also defines a JWK Set JSON data structure that represents a set of
        JWKs.  Cryptographic algorithms and identifiers for use with this
        specification are described in the separate JSON Web Algorithms (JWA)
        specification and IANA registries established by that specification.

        https://tools.ietf.org/html/rfc7517

        :param token:
        :param key:
        :param algorithms:
        :return:
        """
        return jwt.decode(token, key, algorithms=algorithms, audience=self.client_id, **kwargs)

    def load_authorization_config(self, path):
        """Load Keycloak settings (authorization).

        :param path: settings file (json)
        :return:
        """
        with open(path, "r") as fp:
            authorization_json = json.load(fp)

        self.authorization.load_config(authorization_json)

    def get_policies(self, token, method_token_info="introspect", **kwargs):
        """Get policies by user token.

        :param token: user token
        :return: policies list
        """
        if not self.authorization.policies:
            raise KeycloakAuthorizationConfigError(
                "Keycloak settings not found. Load Authorization Keycloak settings."
            )

        token_info = self._token_info(token, method_token_info, **kwargs)

        if method_token_info == "introspect" and not token_info["active"]:
            raise KeycloakInvalidTokenError("Token expired or invalid.")

        user_resources = token_info["resource_access"].get(self.client_id)

        if not user_resources:
            return None

        policies = []

        for policy_name, policy in self.authorization.policies.items():
            for role in user_resources["roles"]:
                if self._build_name_role(role) in policy.roles:
                    policies.append(policy)

        return list(set(policies))

    def get_permissions(self, token, method_token_info="introspect", **kwargs):
        """Get permission by user token.

        :param token: user token
        :param method_token_info: Decode token method
        :param kwargs: parameters for decode
        :return: permissions list
        """
        if not self.authorization.policies:
            raise KeycloakAuthorizationConfigError(
                "Keycloak settings not found. Load Authorization Keycloak settings."
            )

        token_info = self._token_info(token, method_token_info, **kwargs)

        if method_token_info == "introspect" and not token_info["active"]:
            raise KeycloakInvalidTokenError("Token expired or invalid.")

        user_resources = token_info["resource_access"].get(self.client_id)

        if not user_resources:
            return None

        permissions = []

        for policy_name, policy in self.authorization.policies.items():
            for role in user_resources["roles"]:
                if self._build_name_role(role) in policy.roles:
                    permissions += policy.permissions

        return list(set(permissions))

    def uma_permissions(self, token, permissions=""):
        """Get UMA permissions by user token with requested permissions.

        The token endpoint is used to retrieve UMA permissions from Keycloak. It can only be
        invoked by confidential clients.

        http://openid.net/specs/openid-connect-core-1_0.html#TokenEndpoint

        :param token: user token
        :param permissions: list of uma permissions list(resource:scope) requested by the user
        :return: permissions list
        """
        permission = build_permission_param(permissions)

        params_path = {"realm-name": self.realm_name}
        payload = {
            "grant_type": "urn:ietf:params:oauth:grant-type:uma-ticket",
            "permission": permission,
            "response_mode": "permissions",
            "audience": self.client_id,
        }

        self.connection.add_param_headers("Authorization", "Bearer " + token)
        data_raw = self.connection.raw_post(URL_TOKEN.format(**params_path), data=payload)
        return raise_error_from_response(data_raw, KeycloakPostError)

    def has_uma_access(self, token, permissions):
        """Determine whether user has uma permissions with specified user token.

        :param token: user token
        :param permissions: list of uma permissions (resource:scope)
        :return: auth status
        """
        needed = build_permission_param(permissions)
        try:
            granted = self.uma_permissions(token, permissions)
        except (KeycloakPostError, KeycloakAuthenticationError) as e:
            if e.response_code == 403:  # pragma: no cover
                return AuthStatus(
                    is_logged_in=True, is_authorized=False, missing_permissions=needed
                )
            elif e.response_code == 401:
                return AuthStatus(
                    is_logged_in=False, is_authorized=False, missing_permissions=needed
                )
            raise

        for resource_struct in granted:
            resource = resource_struct["rsname"]
            scopes = resource_struct.get("scopes", None)
            if not scopes:
                needed.discard(resource)
                continue
            for scope in scopes:  # pragma: no cover
                needed.discard("{}#{}".format(resource, scope))

        return AuthStatus(
            is_logged_in=True, is_authorized=len(needed) == 0, missing_permissions=needed
        )<|MERGE_RESOLUTION|>--- conflicted
+++ resolved
@@ -184,14 +184,8 @@
         data_raw = self.connection.raw_get(URL_WELL_KNOWN.format(**params_path))
         return raise_error_from_response(data_raw, KeycloakGetError)
 
-<<<<<<< HEAD
-    def auth_url(self, redirect_uri):
-        """Get the authentication URL endpoint.
-=======
     def auth_url(self, redirect_uri, scope="email", state=""):
-        """
-        Get authorization URL endpoint.
->>>>>>> bd2dd07c
+        """Get authorization URL endpoint.
 
         :param redirect_uri: Redirect url to receive oauth code
         :type redirect_uri: str
